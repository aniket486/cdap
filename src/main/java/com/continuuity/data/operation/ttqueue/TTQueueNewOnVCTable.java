package com.continuuity.data.operation.ttqueue;

import com.continuuity.api.data.OperationException;
import com.continuuity.api.data.OperationResult;
import com.continuuity.common.conf.CConfiguration;
import com.continuuity.common.io.BinaryDecoder;
import com.continuuity.common.io.BinaryEncoder;
import com.continuuity.common.io.Decoder;
import com.continuuity.common.io.Encoder;
import com.continuuity.common.utils.Bytes;
import com.continuuity.data.operation.StatusCode;
import com.continuuity.data.operation.executor.ReadPointer;
import com.continuuity.data.operation.executor.omid.TransactionOracle;
import com.continuuity.data.operation.ttqueue.internal.EntryMeta;
import com.continuuity.data.operation.ttqueue.internal.GroupState;
import com.continuuity.data.table.VersionedColumnarTable;
import com.google.common.base.Objects;
import com.google.common.collect.ImmutableSortedSet;
import com.google.common.collect.Iterables;
import com.google.common.collect.Lists;
import com.google.common.collect.Maps;
import org.slf4j.Logger;
import org.slf4j.LoggerFactory;

import java.io.ByteArrayInputStream;
import java.io.ByteArrayOutputStream;
import java.io.IOException;
import java.util.ArrayList;
import java.util.Collections;
import java.util.Iterator;
import java.util.List;
import java.util.Map;
import java.util.PriorityQueue;
import java.util.Set;
import java.util.SortedSet;
import java.util.TreeSet;
import java.util.concurrent.atomic.AtomicLong;

/**
 *
 */
public class TTQueueNewOnVCTable implements TTQueue {

  private static final Logger LOG = LoggerFactory.getLogger(TTQueueNewOnVCTable.class);
  protected final VersionedColumnarTable table;
  private final byte [] queueName;
  final TransactionOracle oracle;

  public static final String TTQUEUE_BATCH_SIZE_DEFAULT = "ttqueue.batch.size.default";
  public static final String TTQUEUE_EVICT_INTERVAL_SECS = "ttqueue.evict.interval.secs";
  public static final String TTQUEUE_MAX_CRASH_DEQUEUE_TRIES = "ttqueue.max.crash.dequeue.tries";
  public static final String TTQUEUE_MAX_CONSUMER_COUNT = "ttqueue.max.consumer.count";

  // For testing
  AtomicLong dequeueReturns = new AtomicLong(0);

  // Row prefix names
  // Row prefix for column GLOBAL_ENTRYID_COUNTER
  static final byte [] GLOBAL_ENTRY_ID_PREFIX = {10, 'I'};  //row <queueName>10I
  // Row prefix for columns containing queue entry
  static final byte [] GLOBAL_DATA_PREFIX = {20, 'D'};   //row <queueName>20D
  // Row prefix for columns containing global eviction data for consumer groups
  static final byte [] GLOBAL_EVICT_META_ROW = {30, 'M'};   //row <queueName>30M
  // Row prefix for columns containing consumer specific information
  static final byte [] CONSUMER_META_PREFIX = {40, 'C'}; //row <queueName>40C
  // Row prefix for columns that don't affect the operation of queue, i.e. groupId generation
  static final byte [] GLOBAL_GENERIC_PREFIX = {50, 'G'}; //row <queueName>50G

  // Columns for row = GLOBAL_ENTRY_ID_PREFIX
  // GLOBAL_ENTRYID_COUNTER contains the counter to generate entryIds during enqueue operation. There is only one such counter for a queue.
  // GLOBAL_ENTRYID_COUNTER contains the highest valid entryId for the queue
  static final byte [] GLOBAL_ENTRYID_COUNTER = {10, 'I'};  //row <queueName>10I, column 10I

  // GROUP_READ_POINTER is a group counter used by consumers of a FifoDequeueStrategy group to claim queue entries.
  // GROUP_READ_POINTER contains the higest entryId claimed by consumers of a FifoDequeueStrategy group
  static final byte [] GROUP_READ_POINTER = {10, 'I'}; //row <queueName>10I<groupId>, column 10I

  // Columns for row = GLOBAL_DATA_PREFIX (Global data, shared by all consumer groups)
  // ENTRY_META contains the meta data for a queue entry, whether the entry is invalid or not.
  static final byte [] ENTRY_META = {10, 'M'}; //row  <queueName>20D<entryId>, column 10M
  // ENTRY_DATA contains the queue entry.
  static final byte [] ENTRY_DATA = {20, 'D'}; //row  <queueName>20D<entryId>, column 20D
  // ENTRY_HEADER contains the partitioning keys of a queue entry.
  static final byte [] ENTRY_HEADER = {30, 'H'};  //row  <queueName>20D<entryId>, column 30H

  // GLOBAL_LAST_EVICT_ENTRY contains the entryId of the max evicted entry of the queue.
  // if GLOBAL_LAST_EVICT_ENTRY is not invalid, GLOBAL_LAST_EVICT_ENTRY + 1 points to the first queue entry that can be dequeued.
  static final byte [] GLOBAL_LAST_EVICT_ENTRY = {10, 'L'};   //row  <queueName>30M<groupId>, column 10L

  // Columns for row = GLOBAL_EVICT_META_ROW (Global data, shared by all consumers)
  // GROUP_EVICT_ENTRY contains the entryId upto which the queue entries can be evicted for a group.
  // It means all consumers in the group have acked until GROUP_EVICT_ENTRY
  static final byte [] GROUP_EVICT_ENTRY = {20, 'E'};     //row  <queueName>30M<groupId>, column 20E

  // Columns for row = CONSUMER_META_PREFIX (consumer specific information)
  // DEQUEUE_ENTRY_SET contains a list of entries dequeued by a consumer, but not yet acked.
  static final byte [] DEQUEUE_ENTRY_SET = {10, 'A'};              //row <queueName>40C<groupId><consumerId>, column 10A
  // If CONSUMER_READ_POINTER is valid, CONSUMER_READ_POINTER contains the highest entryId that the consumer has read
  // (the consumer may not have completed processing the entry).
  // CONSUMER_READ_POINTER + 1 points to the next entry that the consumer can dequeue.
  static final byte [] CONSUMER_READ_POINTER = {20, 'R'};     //row <queueName>40C<groupId><consumerId>, column 20R
  // CLAIMED_ENTRY_BEGIN is used by a consumer of FifoDequeueStrategy to specify the start entryId of the batch of entries claimed by it.
  static final byte [] CLAIMED_ENTRY_LIST = {30, 'C'};       //row <queueName>40C<groupId><consumerId>, column 30C
  // LAST_EVICT_TIME_IN_SECS is the time when the last eviction was run by the consumer
  static final byte [] LAST_EVICT_TIME_IN_SECS = {40, 'T'};           //row <queueName>40C<groupId><consumerId>, column 40T
  // RECONFIG_PARTITIONER stores the partition information for prior configurations
  static final byte [] RECONFIG_PARTITIONER = {50, 'P'};     //row <queueName>40C<groupId><consumerId>, column 50P

  static final long INVALID_ENTRY_ID = ClaimedEntryRange.INVALID_ENTRY_ID;
  static final long FIRST_QUEUE_ENTRY_ID = 1;

  private final int DEFAULT_BATCH_SIZE;
  private final long EVICT_INTERVAL_IN_SECS;
  private final int MAX_CRASH_DEQUEUE_TRIES;
  private final int MAX_CONSUMER_COUNT;

  private static final byte[] ENTRY_META_INVALID = new EntryMeta(EntryMeta.EntryState.INVALID).getBytes();

  protected TTQueueNewOnVCTable(VersionedColumnarTable table, byte[] queueName, TransactionOracle oracle,
                                final CConfiguration conf) {
    this.table = table;
    this.queueName = queueName;
    this.oracle = oracle;

    final int defaultBatchSize = conf.getInt(TTQUEUE_BATCH_SIZE_DEFAULT, 100);
    this.DEFAULT_BATCH_SIZE = defaultBatchSize > 0 ? defaultBatchSize : 100;

    final long evictIntervalInSecs = conf.getLong(TTQUEUE_EVICT_INTERVAL_SECS, 60);
    // Removing check for evictIntervalInSecs >= 0, since having it less than 0 does not cause errors in queue
    // behaviour. -ve evictIntervalInSecs is needed for unit tests.
    this.EVICT_INTERVAL_IN_SECS = evictIntervalInSecs;

    final int maxCrashDequeueTries = conf.getInt(TTQUEUE_MAX_CRASH_DEQUEUE_TRIES, 15);
    this.MAX_CRASH_DEQUEUE_TRIES = maxCrashDequeueTries > 0 ? maxCrashDequeueTries : 15;

    final int maxConsumerCount = conf.getInt(TTQUEUE_MAX_CONSUMER_COUNT, 1000);
    this.MAX_CONSUMER_COUNT = maxConsumerCount > 0 ? maxConsumerCount : 1000;
  }

  private int getBatchSize(QueueConfig queueConfig) {
    if(queueConfig.getBatchSize() > 0) {
      return queueConfig.getBatchSize();
    }
    return DEFAULT_BATCH_SIZE;
  }

  @Override
  public EnqueueResult enqueue(QueueEntry[] entries, long cleanWriteVersion) throws OperationException {
    int n = entries.length;
    if (LOG.isTraceEnabled()) {
      LOG.trace(getLogMessage("Enqueueing " + n + " entries, writeVersion=" + cleanWriteVersion + ")"));
    }

    // Get our unique entry id
    long lastEntryId;
    try {
      // Make sure the increment below uses increment operation of the underlying implementation directly
      // so that it is atomic (Eg. HBase increment operation)
      lastEntryId = this.table.incrementAtomicDirtily(makeRowName(GLOBAL_ENTRY_ID_PREFIX), GLOBAL_ENTRYID_COUNTER, n);
    } catch (OperationException e) {
      throw new OperationException(StatusCode.INTERNAL_ERROR, getLogMessage(
        String.format("Increment of global entry id failed with status code %d : %s",
                      e.getStatus(), e.getMessage())) , e);
    }
    if (LOG.isTraceEnabled()) {
      LOG.trace(getLogMessage("New enqueue ends with entry id " + lastEntryId));
    }

    /*
    Insert each entry with version=<cleanWriteVersion> and
    row-key = <queueName>20D<entryId> , column/value 20D/<data>, 10M/EntryState.VALID, 30H<partitionKey>/<hashValue>
    */

    byte[][] rowKeys = new byte[n][];
    byte[][][] allColumnKeys = new byte[n][][];
    byte[][][] allColumnValues = new byte[n][][];
    QueueEntryPointer[] returnPointers = new QueueEntryPointer[n];

    long entryId = lastEntryId - n;
    for (int i = 0; i < n; i++) {
      ++entryId; // this puts the first one at lastId - n + 1, and the last one at lastId
      QueueEntry entry = entries[i];

      final int size = entry.getPartitioningMap().size() + 2;
      byte[][] colKeys = new byte[size][];
      byte[][] colValues = new byte[size][];

      int colKeyIndex = 0;
      int colValueIndex = 0;
      colKeys[colKeyIndex++] = ENTRY_DATA;
      colKeys[colKeyIndex++] = ENTRY_META;
      colValues[colValueIndex++] = entry.getData();
      colValues[colValueIndex++] = new EntryMeta(EntryMeta.EntryState.VALID).getBytes();
      for(Map.Entry<String, Integer> e : entry.getPartitioningMap().entrySet()) {
        colKeys[colKeyIndex++] = makeColumnName(ENTRY_HEADER, e.getKey());
        colValues[colValueIndex++] = Bytes.toBytes(e.getValue());
      }

      rowKeys[i] = makeRowKey(GLOBAL_DATA_PREFIX, entryId);
      allColumnKeys[i] = colKeys;
      allColumnValues[i] = colValues;
      returnPointers[i] = new QueueEntryPointer(this.queueName, entryId);
    }
    // write all rows at once
    this.table.put(rowKeys, allColumnKeys, cleanWriteVersion, allColumnValues);

    // Return success with pointer to entry
    return new EnqueueResult(EnqueueResult.EnqueueStatus.SUCCESS, returnPointers);
  }

  @Override
  public EnqueueResult enqueue(QueueEntry entry, long cleanWriteVersion) throws OperationException {
    return enqueue(new QueueEntry[] { entry }, cleanWriteVersion);
  }

  @Override
  public void invalidate(QueueEntryPointer [] entryPointers, long cleanWriteVersion) throws OperationException {
    int n = entryPointers.length;
    if (n == 0) {
      return;
    }
    if(LOG.isTraceEnabled()) {
      LOG.trace(getLogMessage(String.format(
        "Invalidating %d entries starting at  %d", n, entryPointers[0].getEntryId())));
    }
    byte[][] rowNames = new byte[n][];
    byte[][] columns = new byte[n][];
    byte[][] values = new byte[n][];

    // Change meta data to INVALID for each entry id
    for (int i = 0; i < n; i++) {
      rowNames[i] = makeRowKey(GLOBAL_DATA_PREFIX, entryPointers[i].getEntryId());
      columns[i] = ENTRY_META;
      values[i] = ENTRY_META_INVALID;
    }

    // TODO: check if it okay to use cleanWriteVersion during invalidate,
    // TODO: what happens to values written using transaction pointer when transaction gets rolled back
    this.table.put(rowNames, columns, cleanWriteVersion, values);
    // No need to delete data/headers since they will be cleaned up during eviction later
    if (LOG.isTraceEnabled()) {
      LOG.trace(getLogMessage("Invalidated " + n + " entry pointers"));
    }
  }

  @Override
  public DequeueResult dequeue(QueueConsumer consumer, ReadPointer readPointer) throws OperationException {
    final QueueConfig config = consumer.getQueueConfig();
    if (LOG.isTraceEnabled()) {
      LOG.trace(getLogMessage("Attempting dequeue [curNumDequeues=" + this.dequeueReturns.get() +
                  "] (" + consumer + ", " + config + ", " + readPointer + ")"));
    }

    // Determine what dequeue strategy to use based on the partitioner
    final DequeueStrategy dequeueStrategy = getDequeueStrategy(config.getPartitionerType().getPartitioner());
    final QueueStateImpl queueState = getQueueState(consumer, readPointer);

    // If single entry mode return the previously dequeued entry that was not acked, otherwise dequeue the next entry
    if(config.isSingleEntry()) {
      final DequeuedEntrySet dequeueEntrySet = queueState.getDequeueEntrySet();
      if (!dequeueEntrySet.isEmpty()) {

        final TransientWorkingSet transientWorkingSet = queueState.getTransientWorkingSet();
        final Map<Long, byte[]> cachedEntries = queueState.getTransientWorkingSet().getCachedEntries();

        // how many should we return? The dequeueEntrySet may contain more than the requested batch size (this happens
        // if a consumer crashes and is reconfigured to a smaller batch size when restarted).
        int numToReturn = config.returnsBatch() ? getBatchSize(config) : 1;
        List<QueueEntry> entries = Lists.newArrayListWithCapacity(numToReturn);
        List<QueueEntryPointer> pointers = Lists.newArrayListWithCapacity(numToReturn);

        for (DequeueEntry returnEntry : dequeueEntrySet.getEntryList()) {
          if (entries.size() >= numToReturn) {
            break;
          }
          long returnEntryId = returnEntry.getEntryId();
          if(transientWorkingSet.hasNext() && transientWorkingSet.peekNext().getEntryId() == returnEntryId) {
            // Crash recovery case.
            // The cached entry list would not have been incremented for the first time in single entry mode
            transientWorkingSet.next();
          }
          byte[] entryBytes = cachedEntries.get(returnEntryId);
          if(entryBytes == null) {
            throw new OperationException(StatusCode.INTERNAL_ERROR, getLogMessage(String.format(
              "Cannot fetch dequeue entry id %d from cached entries", returnEntryId)));
          }
          entries.add(new QueueEntry(entryBytes));
          pointers.add(new QueueEntryPointer(this.queueName, returnEntryId, returnEntry.getTries()));
        }

        // if we found any entries in the dequeued set, return them again (that is the contract of singleEntry)
        if (entries.size() > 0) {
          dequeueStrategy.saveDequeueState(consumer, config, queueState, readPointer);
          return new DequeueResult(DequeueResult.DequeueStatus.SUCCESS,
                                   pointers.toArray(new QueueEntryPointer[pointers.size()]),
                                   entries.toArray(new QueueEntry[entries.size()]));
        }
      }
    }

    // If no more cached entries, read entries from storage
    if (!queueState.getTransientWorkingSet().hasNext()) {
      dequeueStrategy.fetchNextEntries(consumer, config, queueState, readPointer);
    }

    // If still no queue entries available to dequue, return queue empty
    if(!queueState.getTransientWorkingSet().hasNext()) {
      if (LOG.isTraceEnabled()) {
        LOG.trace(getLogMessage("End of queue reached using " + "read pointer " + readPointer));
      }
      dequeueStrategy.saveDequeueState(consumer, config, queueState, readPointer);
      return new DequeueResult(DequeueResult.DequeueStatus.EMPTY);
    }

<<<<<<< HEAD
    // If still no queue entries available to dequue, return queue empty
    if(!queueState.getTransientWorkingSet().hasNext()) {
      if (LOG.isTraceEnabled()) {
        LOG.trace(getLogMessage("End of queue reached using " + "read pointer " + readPointer));
      }
      dequeueStrategy.saveDequeueState(consumer, config, queueState, readPointer);
      return new DequeueResult(DequeueResult.DequeueStatus.EMPTY);
    }

=======
>>>>>>> 037e9c0c
    if (!config.returnsBatch()) {
      // if returnBatch == false, return only the first transient one
      DequeueEntry dequeueEntry = queueState.getTransientWorkingSet().next();
      queueState.getDequeueEntrySet().add(dequeueEntry);
      QueueEntry entry = new QueueEntry(queueState.getTransientWorkingSet()
                                          .getCachedEntries().get(dequeueEntry.getEntryId()));
      dequeueStrategy.saveDequeueState(consumer, config, queueState, readPointer);
      this.dequeueReturns.incrementAndGet();
      return new DequeueResult(DequeueResult.DequeueStatus.SUCCESS,
                               new QueueEntryPointer(this.queueName, dequeueEntry.getEntryId(), dequeueEntry.getTries()), entry);

    } else {
      // if returnBatch == true, return all remaining transient entries up to the requested batch size
      final int batchSize = getBatchSize(config);
      List<QueueEntryPointer> pointers = Lists.newArrayListWithCapacity(batchSize);
      List<QueueEntry> entries = Lists.newArrayListWithCapacity(batchSize);
      while (queueState.getTransientWorkingSet().hasNext() && entries.size() < batchSize) {
        DequeueEntry dequeueEntry = queueState.getTransientWorkingSet().next();
        queueState.getDequeueEntrySet().add(dequeueEntry);
        entries.add(new QueueEntry(queueState.getTransientWorkingSet()
                                     .getCachedEntries().get(dequeueEntry.getEntryId())));
        pointers.add(new QueueEntryPointer(this.queueName, dequeueEntry.getEntryId(), dequeueEntry.getTries()));
      }
      dequeueStrategy.saveDequeueState(consumer, config, queueState, readPointer);
      this.dequeueReturns.incrementAndGet();
      return new DequeueResult(DequeueResult.DequeueStatus.SUCCESS,
                               pointers.toArray(new QueueEntryPointer[pointers.size()]),
                               entries.toArray(new QueueEntry[entries.size()]));
    }
  }

  private DequeueStrategy getDequeueStrategy(QueuePartitioner queuePartitioner) throws OperationException {
    DequeueStrategy dequeueStrategy;
    if(queuePartitioner instanceof QueuePartitioner.HashPartitioner) {
      dequeueStrategy = new HashDequeueStrategy();
    } else if(queuePartitioner instanceof QueuePartitioner.RoundRobinPartitioner) {
      dequeueStrategy = new RoundRobinDequeueStrategy();
    } else if(queuePartitioner instanceof QueuePartitioner.FifoPartitioner) {
      dequeueStrategy = new FifoDequeueStrategy();
    } else {
      throw new OperationException(StatusCode.INTERNAL_ERROR,
         getLogMessage(String.format("Cannot figure out the dequeue strategy to use for partitioner %s",
                                     queuePartitioner.getClass())));
    }
    return dequeueStrategy;
  }

  @Override
  public void ack(QueueEntryPointer entryPointer, QueueConsumer consumer, ReadPointer readPointer)
    throws OperationException {
    ack(new QueueEntryPointer[] { entryPointer }, consumer, readPointer);
  }

  @Override
  public void ack(QueueEntryPointer [] entryPointers, QueueConsumer consumer, ReadPointer readPointer)
    throws OperationException {
    ack(new QueueEntryPointer[] { entryPointer }, consumer, readPointer);
  }

  @Override
  public void ack(QueueEntryPointer [] entryPointers, QueueConsumer consumer, ReadPointer readPointer)
    throws OperationException {
    QueuePartitioner partitioner = consumer.getQueueConfig().getPartitionerType().getPartitioner();
    final DequeueStrategy dequeueStrategy = getDequeueStrategy(partitioner);

    // Get queue state
    QueueStateImpl queueState = getQueueState(consumer, readPointer);

    for (QueueEntryPointer entryPointer : entryPointers) {
      // Only an entry that has been dequeued by this consumer can be acked
      if(!queueState.getDequeueEntrySet().contains(entryPointer.getEntryId())) {
        throw new OperationException(
          StatusCode.ILLEGAL_ACK,
          getLogMessage(String.format("Entry %d is not dequeued by this consumer. Current active entries are %s",
                                      entryPointer.getEntryId(), queueState.getDequeueEntrySet())));
      }
      // Set ack state
      // TODO: what happens when you ack and crash?
      queueState.getDequeueEntrySet().remove(entryPointer.getEntryId());
    }
    // Write ack state
    dequeueStrategy.saveDequeueState(consumer, consumer.getQueueConfig(), queueState, readPointer);
  }

  @Override
  public void unack(QueueEntryPointer [] entryPointers, QueueConsumer consumer, ReadPointer readPointer)
    throws OperationException {
    // TODO: add tests for unack
    QueuePartitioner partitioner = consumer.getQueueConfig().getPartitionerType().getPartitioner();
    final DequeueStrategy dequeueStrategy = getDequeueStrategy(partitioner);

    // Get queue state
    QueueStateImpl queueState = getQueueState(consumer, readPointer);

    // Set unack state
    // TODO: 1. Check if entry was really acked
    // TODO: 2. If this is the first call after a consumer crashes, then this entry will not be present in the
    // TODO: 2. queue cache.
    for (QueueEntryPointer entryPointer : entryPointers) {
      queueState.getDequeueEntrySet().add(new DequeueEntry(entryPointer.getEntryId(), entryPointer.getTries()));
    }

    // Write unack state
    dequeueStrategy.saveDequeueState(consumer, consumer.getQueueConfig(), queueState, readPointer);
  }

  @Override
  public int configure(QueueConsumer newConsumer) throws OperationException {
    // Delete state information of consumer, since it will be no longer valid after the configuration is done.
    newConsumer.setQueueState(null);

    // Simple leader election
    if(newConsumer.getInstanceId() != 0) {
      if(LOG.isTraceEnabled()) {
        LOG.trace("Only consumer with instanceID 0 can run configure. Current consumer's instance id = %d",
                  newConsumer.getInstanceId());
      }
      return -1;
    }

    final ReadPointer readPointer = TransactionOracle.DIRTY_READ_POINTER;
    final QueueConfig config = newConsumer.getQueueConfig();
    final int newConsumerCount = newConsumer.getGroupSize();
    final long groupId = newConsumer.getGroupId();

    if(LOG.isDebugEnabled()) {
      LOG.trace(getLogMessage(String.format(
        "Running configure with consumer=%s, readPointer= %s", newConsumer, readPointer)));
    }

    if(newConsumerCount < 1) {
      throw new OperationException(StatusCode.ILLEGAL_GROUP_CONFIG_CHANGE,
                        getLogMessage(String.format("New consumer count (%d) should atleast be 1", newConsumerCount)));
    }

    // Determine what dequeue strategy to use based on the partitioner
    final DequeueStrategy dequeueStrategy = getDequeueStrategy(config.getPartitionerType().getPartitioner());

    // Read queue state for all consumers of the group to find the number of previous consumers
    int oldConsumerCount = 0;
    List<QueueConsumer> consumers = Lists.newArrayList();
    List<QueueStateImpl> queueStates = Lists.newArrayList();
    for(int i = 0; i < MAX_CONSUMER_COUNT; ++i) {
      // Note: the consumers created here do not contain QueueConsumer.partitioningKey or QueueConsumer.groupSize
      StatefulQueueConsumer consumer = new StatefulQueueConsumer(i, groupId, MAX_CONSUMER_COUNT, config);
      QueueStateImpl queueState = null;
      try {
        // TODO: read queue state in one call
        queueState = dequeueStrategy.readQueueState(consumer, config, readPointer);
      } catch(OperationException e) {
        if(e.getStatus() != StatusCode.NOT_CONFIGURED) {
          throw e;
        }
      }
      if(queueState == null) {
        break;
      }
      ++oldConsumerCount;
      consumer.setQueueState(queueState);
      consumers.add(consumer);
      queueStates.add(queueState);
    }

    // Nothing to do if newConsumerCount == oldConsumerCount
    if(oldConsumerCount == newConsumerCount) {
      if(LOG.isTraceEnabled()) {
        LOG.trace(getLogMessage(String.format(
          "Nothing to configure since oldConsumerCount is equal to newConsumerCount (%d)", oldConsumerCount)));
      }
      return oldConsumerCount;
    }

<<<<<<< HEAD
=======
    // Delete eviction information for all groups
    // We get the list of groups to evict from the group eviction information. Whenever there is a configuration change
    // we'll need to delete the eviction information for all groups so that we always maintain eviction information for
    // active groups only
    EvictionState evictionState = new EvictionState(table);
    evictionState.deleteGroupEvictionState(readPointer, TransactionOracle.DIRTY_WRITE_VERSION);

>>>>>>> 037e9c0c
    // Verify there are no inflight entries
    for (int i = 0; i < oldConsumerCount; ++i) {
      QueueStateImpl queueState = queueStates.get(i);
      if(!queueState.getDequeueEntrySet().isEmpty()) {
        throw new OperationException(StatusCode.ILLEGAL_GROUP_CONFIG_CHANGE,
                                     getLogMessage(String.format("Consumer %d still has inflight entries", i)));
      }
    }

    dequeueStrategy.configure(consumers, queueStates, config, groupId, oldConsumerCount, newConsumerCount, readPointer);
<<<<<<< HEAD

    // Delete eviction information for all groups
    // We get the list of groups to evict from the group eviction information. Whenever there is a configuration change
    // we'll need to delete the eviction information for all groups so that we always maintain eviction information for
    // active groups only
    EvictionState evictionState = new EvictionState(table);
    evictionState.deleteGroupEvictionState(readPointer, TransactionOracle.DIRTY_WRITE_VERSION);

=======
>>>>>>> 037e9c0c
    return oldConsumerCount;
  }

  @Override
  public void finalize(QueueEntryPointer [] entryPointers, QueueConsumer consumer, int totalNumGroups, long writePoint)
    throws OperationException {
    // for batch finalize, we don't know whether there are gaps in the sequence of entries getting finalized. So we
    // ignore the current finalize entry set and evict independent of that.
    finalize(entryPointers[entryPointers.length - 1], consumer, totalNumGroups, writePoint);
  }

  @Override
  public void finalize(QueueEntryPointer entryPointer, QueueConsumer consumer, int totalNumGroups, long writePoint)
    throws OperationException {

    // Figure out queue entries that can be evicted, and evict them.
    // We are assuming here that for a given consumer all entries up to
    // min(min(DEQUEUE_ENTRY_SET)-1, CONSUMER_READ_POINTER-1) can be evicted.
    // The min of such evict entry is determined across all consumers across all groups,
    // and entries till the min evict entry are removed.

    // One consumer per consumer group will do the determination of min group evict entry for each group.
    // Finally, one consumer across all groups will get the least of min group evict entries for all groups
    // and does the eviction.

    // NOTE: Using min(min(DEQUEUE_ENTRY_SET)-1, CONSUMER_READ_POINTER-1) to determine evict entry removes the need of
    // storing/reading the finalized entry for each consumer.
    // However in this approach the last entry of each consumer may not get evicted.
    // This limitation should be okay since the number of such entries will be small
    // (less than or equal to the number of consumers).

    // A simple leader election for selecting consumer to run eviction for group
    // Only consumers with id 0 (one per group)
    if(consumer.getInstanceId() != 0) {
      return;
    }

    if(totalNumGroups <= 0) {
      if(LOG.isTraceEnabled()) {
        LOG.trace(getLogMessage(String.format("totalNumGroups=%d, nothing to be evicted", totalNumGroups)));
      }
      return;
    }

    // TODO: can finalize throw exceptions?

    ReadPointer readPointer = TransactionOracle.DIRTY_READ_POINTER;

    // Run eviction only if EVICT_INTERVAL_IN_SECS secs have passed since the last eviction run
    final long evictStartTimeInSecs = System.currentTimeMillis() / 1000;
    QueueStateImpl queueState = getQueueState(consumer, readPointer);
    if(evictStartTimeInSecs - queueState.getLastEvictTimeInSecs() < EVICT_INTERVAL_IN_SECS) {
      return;
    }

    // Record things that need to be written to storage
    List<byte[]> writeKeys = new ArrayList<byte[]>();
    List<byte[]> writeCols = new ArrayList<byte[]>();
    List<byte[]> writeValues = new ArrayList<byte[]>();

    // Save evictStartTimeInSecs as LAST_EVICT_TIME_IN_SECS
    writeKeys.add(makeRowKey(CONSUMER_META_PREFIX, consumer.getGroupId(), consumer.getInstanceId()));
    writeCols.add(LAST_EVICT_TIME_IN_SECS);
    writeValues.add(Bytes.toBytes(evictStartTimeInSecs));
    queueState.setLastEvictTimeInSecs(evictStartTimeInSecs);

    if(LOG.isTraceEnabled()) {
      LOG.trace(getLogMessage(String.format("Running eviction for group %d", consumer.getGroupId())));
    }

    // Find the min entry that can be evicted for the consumer's group
    final long minGroupEvictEntry = getMinGroupEvictEntry(consumer, entryPointer.getEntryId(), readPointer);
    // Save the minGroupEvictEntry for the consumer's group
    if(minGroupEvictEntry != INVALID_ENTRY_ID) {
      writeKeys.add(GLOBAL_EVICT_META_ROW);
      writeCols.add(makeColumnName(GROUP_EVICT_ENTRY, consumer.getGroupId()));
      writeValues.add(Bytes.toBytes(minGroupEvictEntry));
    }

    if(LOG.isTraceEnabled()) {
      LOG.trace(getLogMessage(String.format(
        "minGroupEvictEntry=%d, groupId=%d", minGroupEvictEntry, consumer.getGroupId())));
    }

    // Only one consumer per queue will run the below eviction algorithm for the queue,
    // all others will save minGroupEvictEntry and return
    // If runEviction returns INVALID_ENTRY_ID, then this consumer did not run eviction
    final long currentMaxEvictedEntry = runEviction(consumer, minGroupEvictEntry, totalNumGroups, readPointer);
    // Save the max of the entries that were evicted now
    if(currentMaxEvictedEntry != INVALID_ENTRY_ID) {
      writeKeys.add(GLOBAL_LAST_EVICT_ENTRY);
      writeCols.add(GLOBAL_LAST_EVICT_ENTRY);
      writeValues.add(Bytes.toBytes(currentMaxEvictedEntry));
    }

    // Save the state
    byte[][] keyArray = new byte[writeKeys.size()][];
    byte[][] colArray = new byte[writeCols.size()][];
    byte[][] valArray = new byte[writeValues.size()][];

    // TODO: move all queue state manipulation into a single class
    table.put(writeKeys.toArray(keyArray), writeCols.toArray(colArray),
              TransactionOracle.DIRTY_WRITE_VERSION, writeValues.toArray(valArray));
  }

  private long getMinGroupEvictEntry(QueueConsumer consumer, long currentConsumerFinalizeEntry,
                                     ReadPointer readPointer) throws OperationException {
    // Find out the min entry that can be evicted across all consumers in the consumer's group

    // Read CONSUMER_READ_POINTER and DEQUEUE_ENTRY_SET for all consumers in the group to determine evict entry
    final byte[][] rowKeys = new byte[consumer.getGroupSize()][];
    for(int consumerId = 0; consumerId < consumer.getGroupSize(); ++consumerId) {
      rowKeys[consumerId] = makeRowKey(CONSUMER_META_PREFIX, consumer.getGroupId(), consumerId);
    }
    // TODO: move all queue state manipulation methods into single class
    OperationResult<Map<byte[], Map<byte[], byte[]>>> operationResult =
      table.getAllColumns(rowKeys,
                          new byte[][]{CONSUMER_READ_POINTER, DEQUEUE_ENTRY_SET}, TransactionOracle.DIRTY_READ_POINTER);
    if(operationResult.isEmpty()) {
      if(LOG.isTraceEnabled()) {
        LOG.trace(getLogMessage(String.format(
          "Not able to fetch state of group %d for eviction", consumer.getGroupId())));
      }
      return INVALID_ENTRY_ID;
    }

    long minGroupEvictEntry = Long.MAX_VALUE;
    for(int consumerId = 0; consumerId < consumer.getGroupSize(); ++consumerId) {
      // As far as consumer consumerId is concerned, all queue entries before
      // min(min(DEQUEUE_ENTRY_SET), CONSUMER_READ_POINTER) can be evicted
      // The least of such entry is the minGroupEvictEntry to which all queue entries can be evicted for the group
      long evictEntry = getEvictEntryForConsumer(operationResult, consumerId, consumer, currentConsumerFinalizeEntry);
      if(evictEntry == INVALID_ENTRY_ID) {
        minGroupEvictEntry = INVALID_ENTRY_ID;
        break;
      }
      // Save the min entry
      if(minGroupEvictEntry > evictEntry) {
        minGroupEvictEntry = evictEntry;
      }
    }
    return minGroupEvictEntry == Long.MAX_VALUE ? INVALID_ENTRY_ID : minGroupEvictEntry;
  }

  private long getEvictEntryForConsumer(OperationResult<Map<byte[], Map<byte[], byte[]>>> operationResult,
               int consumerId, QueueConsumer consumer, long currentConsumerFinalizeEntry) throws OperationException {
    // evictEntry determination logic:
    // evictEntry = (min(DEQUEUE_ENTRY_SET) != INVALID_ENTRY ? min(DEQUEUE_ENTRY_SET) - 1 : consumerReadPointer - 1)

    // Read the min(DEQUEUE_ENTRY_SET) and CONSUMER_READ_POINTER for the consumer consumerId
    Map<byte[], byte[]> readPointerMap = operationResult.getValue().get(
                                              makeRowKey(CONSUMER_META_PREFIX, consumer.getGroupId(), consumerId));
    if(readPointerMap == null) {
      if(LOG.isTraceEnabled()) {
        LOG.trace(getLogMessage(String.format("Not able to fetch readPointer/activeEntry for consumerId %d, groupId %d",
                                              consumerId, consumer.getGroupId())));
      }
      return INVALID_ENTRY_ID;
    }
    final byte[] dequeueEntrySetBytes = readPointerMap.get(DEQUEUE_ENTRY_SET);
    if(dequeueEntrySetBytes == null) {
      if(LOG.isTraceEnabled()) {
        LOG.trace(getLogMessage(String.format(
          "Not able to decode dequeue entry set for consumerId %d, groupId %d", consumerId, consumer.getGroupId())));
      }
      return INVALID_ENTRY_ID;
    }
    long evictEntry;
    DequeuedEntrySet dequeueEntrySet;
    try {
       dequeueEntrySet = DequeuedEntrySet.decode(new BinaryDecoder(new ByteArrayInputStream(dequeueEntrySetBytes)));
    } catch (IOException e) {
      throw new OperationException(StatusCode.INTERNAL_ERROR, getLogMessage(
        String.format("Exception while deserializing dequeue entry list during finalize for consumerId %d, groupId %d",
                      consumerId, consumer.getGroupId())), e);
    }
    if(!dequeueEntrySet.isEmpty()) {
      evictEntry = dequeueEntrySet.min().getEntryId() - 1;
    } else {
      // For consumer running the eviction, currentConsumerFinalizeEntry is a better evict entry
      // than CONSUMER_READ_POINTER - 1, since currentConsumerFinalizeEntry > CONSUMER_READ_POINTER - 1
      if(consumerId == consumer.getInstanceId()) {
        evictEntry = currentConsumerFinalizeEntry;
      } else {
        byte[] consumerReadPointerBytes = readPointerMap.get(CONSUMER_READ_POINTER);
        if(consumerReadPointerBytes == null) {
          if(LOG.isTraceEnabled()) {
            LOG.trace(getLogMessage(String.format(
              "Not able to decode readPointer for consumerId %d, groupId %d", consumerId, consumer.getGroupId())));
          }
          return INVALID_ENTRY_ID;
        }
        evictEntry = Bytes.toLong(consumerReadPointerBytes) - 1;
      }
    }
    return evictEntry;
  }

  static class EvictionState {
    private long globalLastEvictEntry = FIRST_QUEUE_ENTRY_ID - 1;
    private Map<Long, Long> groupEvictEntries = Maps.newHashMap();

    private final VersionedColumnarTable table;

    public EvictionState(VersionedColumnarTable table) {
      this.table = table;
    }

    public void readEvictionState(ReadPointer readPointer) throws OperationException {
      // Read GLOBAL_LAST_EVICT_ENTRY
      OperationResult<byte[]> lastEvictEntryBytes = table.get(GLOBAL_LAST_EVICT_ENTRY, GLOBAL_LAST_EVICT_ENTRY,
                                                              readPointer);
      if(!lastEvictEntryBytes.isEmpty() && lastEvictEntryBytes.getValue() != null) {
        globalLastEvictEntry = Bytes.toLong(lastEvictEntryBytes.getValue());
      }

      readGroupEvictInformationInternal(readPointer);
    }

    public void deleteGroupEvictionState(ReadPointer readPointer, long writeVersion) throws OperationException {
      if(groupEvictEntries.isEmpty()) {
        readGroupEvictInformationInternal(readPointer);
      }

      // If still no entries, noting to do
      if(groupEvictEntries.isEmpty()) {
        return;
      }

      // TODO: need to fix writing byte[0] to delete entries
      // Write byte[0] to delete entries
      byte[][] columnKeys = new byte[groupEvictEntries.size()][];
      byte[][] values = new byte[groupEvictEntries.size()][];
      int i = 0;
      for(Map.Entry<Long, Long> entry : groupEvictEntries.entrySet()) {
        columnKeys[i] = makeColumnName(GROUP_EVICT_ENTRY, entry.getKey());
<<<<<<< HEAD
        values[i] = Bytes.toBytes(entry.getValue());
=======
        values[i] = Bytes.EMPTY_BYTE_ARRAY;
>>>>>>> 037e9c0c
        ++i;
      }
      table.put(GLOBAL_EVICT_META_ROW, columnKeys, writeVersion, values);
    }

    public long getGlobalLastEvictEntry() {
      return globalLastEvictEntry;
    }

    public Set<Long> getGroupIds() {
      return groupEvictEntries.keySet();
    }

    public Long getGroupEvictEntry(long groupId) {
      return groupEvictEntries.get(groupId);
    }

    private void readGroupEvictInformationInternal(ReadPointer readPointer) throws OperationException {
      // Read evict information for all groups
      OperationResult<Map<byte[], byte[]>> groupEvictBytes = table.get(GLOBAL_EVICT_META_ROW, readPointer);
      if(!groupEvictBytes.isEmpty()) {
        for(Map.Entry<byte[], byte[]> entry : groupEvictBytes.getValue().entrySet()) {
          if(entry.getKey().length > 0 && entry.getValue().length > 0) {
            Long groupId = removePrefixFromLongId(entry.getKey(), GROUP_EVICT_ENTRY);
            if(groupId != null) {
              long groupEvictEntry = Bytes.toLong(entry.getValue());
              groupEvictEntries.put(groupId, groupEvictEntry);
            }
          }
        }
      }
    }
  }

  private long runEviction(QueueConsumer consumer, long currentGroupMinEvictEntry,
                           int totalNumGroups, ReadPointer readPointer) throws OperationException {
    // Read eviction state from table
    // TODO: move all queue state reads to a single class
    EvictionState evictionState = new EvictionState(table);
    evictionState.readEvictionState(readPointer);

    final long lastEvictedEntry = evictionState.getGlobalLastEvictEntry();

    // Continue eviction only if eviction information for all totalNumGroups groups can be read
    final int numGroupsRead = evictionState.getGroupIds().size();
    if(numGroupsRead < totalNumGroups) {
      if(LOG.isDebugEnabled()) {
        LOG.trace(getLogMessage(
          String.format("Cannot get eviction information for all %d groups, got only for %d groups. Aborting eviction.",
                        totalNumGroups, numGroupsRead)));
      }
      return INVALID_ENTRY_ID;
    } else if(numGroupsRead > totalNumGroups) {
      LOG.warn(getLogMessage(
        String.format("Getting eviction information for more groups (%d) than required (%d). %s",
                      numGroupsRead,
                      totalNumGroups,
                      "Looks like eviction state is corrupted. Aborting eviction.")));
      return INVALID_ENTRY_ID;
    }

    // Only one consumer across all groups can run eviction
    // Simple leader election: consumer with lowest groupId will run eviction.
    List<Long> groupIds = Lists.newArrayList(evictionState.getGroupIds());
    Collections.sort(groupIds);
    if(groupIds.get(0) != consumer.getGroupId()) {
      if(LOG.isTraceEnabled()) {
        LOG.trace(getLogMessage(String.format("Min groupId=%d, current consumer groupId=%d. Aborting eviction",
                                              groupIds.get(0), consumer.getGroupId())));
      }
      return INVALID_ENTRY_ID;
    }

    if(LOG.isTraceEnabled()) {
      LOG.trace(getLogMessage("Running global eviction..."));
    }

    // Determine the max entry that can be evicted across all groups
    long maxEntryToEvict = Long.MAX_VALUE;
    for(long groupId : groupIds) {
      long entry;
      if(groupId == consumer.getGroupId()) {
        // Min evict entry for the consumer's group was just evaluated earlier but not written to storage, use that
        entry = currentGroupMinEvictEntry;
      } else {
        // Get the evict info for group with groupId
        entry = evictionState.getGroupEvictEntry(groupId);
      }
      // Save the least entry
      if(maxEntryToEvict > entry) {
        maxEntryToEvict = entry;
      }
    }

    if(maxEntryToEvict < FIRST_QUEUE_ENTRY_ID || maxEntryToEvict <= lastEvictedEntry ||
      maxEntryToEvict == Long.MAX_VALUE) {
      if(LOG.isTraceEnabled()) {
        LOG.trace(getLogMessage(String.format(
          "Nothing to evict. Entry to be evicted = %d, lastEvictedEntry = %d", maxEntryToEvict, lastEvictedEntry)));
      }
      return INVALID_ENTRY_ID;
    }

      final long startEvictEntry = lastEvictedEntry + 1;

      if(LOG.isTraceEnabled()) {
        LOG.trace(getLogMessage(String.format("Evicting entries from %d to %d", startEvictEntry, maxEntryToEvict)));
      }

      // Evict entries
      int i = 0;
      byte[][] deleteKeys = new byte[(int) (maxEntryToEvict - startEvictEntry) + 1][];
      for(long id = startEvictEntry; id <= maxEntryToEvict; ++id) {
        deleteKeys[i++] = makeRowKey(GLOBAL_DATA_PREFIX, id);
      }
      this.table.deleteDirty(deleteKeys);

    return maxEntryToEvict;
  }

  @Override
  public long getGroupID() throws OperationException {
    // TODO: implement this :)
    return this.table.incrementAtomicDirtily(makeRowName(GLOBAL_GENERIC_PREFIX), Bytes.toBytes("GROUP_ID"), 1);
  }

  @Override
  public QueueAdmin.QueueInfo getQueueInfo() throws OperationException {
    // TODO: implement this :)
    return new QueueAdmin.QueueInfo(new QueueAdmin.QueueMeta(1, 1, new GroupState[0]));
  }

  private QueueStateImpl getQueueState(QueueConsumer consumer, ReadPointer readPointer) throws OperationException {
    // Determine what dequeue strategy to use based on the partitioner
    final DequeueStrategy dequeueStrategy =
      getDequeueStrategy(consumer.getQueueConfig().getPartitionerType().getPartitioner());

    QueueStateImpl queueState;
    // If QueueState is null, read the queue state from underlying storage.
    if(consumer.getQueueState() == null) {
      queueState = dequeueStrategy.readQueueState(consumer, consumer.getQueueConfig(), readPointer);
    } else {
      if(! (consumer.getQueueState() instanceof QueueStateImpl)) {
        throw new OperationException(StatusCode.INTERNAL_ERROR,
              getLogMessage(String.format(
                "Don't know how to use QueueState class %s", consumer.getQueueState().getClass())));
      }
      queueState = (QueueStateImpl) consumer.getQueueState();
    }
    consumer.setQueueState(queueState);
    return queueState;
  }

  protected byte[] makeRowName(byte[] bytesToAppendToQueueName) {
    return Bytes.add(this.queueName, bytesToAppendToQueueName);
  }

  protected byte[] makeRowKey(byte[] bytesToAppendToQueueName, long id1) {
    return Bytes.add(this.queueName, bytesToAppendToQueueName, Bytes.toBytes(id1));
  }

  protected byte[] makeRowKey(byte[] bytesToAppendToQueueName, long id1, int id2) {
    return Bytes.add(
      Bytes.add(this.queueName, bytesToAppendToQueueName, Bytes.toBytes(id1)), Bytes.toBytes(id2));
  }

  protected static byte[] makeColumnName(byte[] bytesToPrependToId, long id) {
    return Bytes.add(bytesToPrependToId, Bytes.toBytes(id));
  }

  protected static byte[] makeColumnName(byte[] bytesToPrependToId, String id) {
    return Bytes.add(bytesToPrependToId, Bytes.toBytes(id));
  }

  protected static Long removePrefixFromLongId(byte[] bytes, byte[] prefix) {
    if(Bytes.startsWith(bytes, prefix) && (bytes.length >= Bytes.SIZEOF_LONG + prefix.length)) {
      return Bytes.toLong(bytes, prefix.length);
    }
    return null;
  }

  protected String getLogMessage(String message) {
    return String.format("Queue-%s: %s", Bytes.toString(queueName), message);
  }

  static class DequeueEntry implements Comparable<DequeueEntry> {
    private final long entryId;
    // tries is used to keep track of the number of times the consumer crashed when processing an entry.
    // A consumer is considered to have crashed every time it loses its cached state information,
    // and the state has to be read from underlying storage.
    private int tries;

    DequeueEntry(long entryId) {
      this.entryId = entryId;
      this.tries = 1;
    }

    DequeueEntry(long entryId, int tries) {
      this.entryId = entryId;
      this.tries = tries;
    }

    public long getEntryId() {
      return entryId;
    }

    public int getTries() {
      return tries;
    }

    public void incrementTries() {
      ++tries;
    }

    @Override
    public int compareTo(DequeueEntry dequeueEntry) {
      if(this.entryId > dequeueEntry.entryId) {
        return 1;
      }
      if(this.entryId < dequeueEntry.entryId) {
        return -1;
      }
      return 0;
    }

    @Override
    public boolean equals(Object o) {
      if (this == o) return true;
      if (o == null || getClass() != o.getClass()) return false;

      DequeueEntry that = (DequeueEntry) o;

      if (entryId != that.entryId) return false;

      return true;
    }

    @Override
    public int hashCode() {
      return (int) (entryId ^ (entryId >>> 32));
    }

    @Override
    public String toString() {
      return Objects.toStringHelper(this)
        .add("entryId", entryId)
        .add("tries", tries)
        .toString();
    }

    public void encode(Encoder encoder) throws IOException {
      encoder.writeLong(entryId)
        .writeInt(tries);
    }

    public static DequeueEntry decode(Decoder decoder) throws IOException {
      long entryId = decoder.readLong();
      int tries = decoder.readInt();
      return new DequeueEntry(entryId, tries);
    }
  }

  static class DequeuedEntrySet {
    private final SortedSet<DequeueEntry> entrySet;

    DequeuedEntrySet() {
      this.entrySet = new TreeSet<DequeueEntry>();
    }

    DequeuedEntrySet(SortedSet<DequeueEntry> entrySet) {
      this.entrySet = entrySet;
    }

    public DequeueEntry min() {
      return entrySet.first();
    }

    public DequeueEntry max() {
      return entrySet.last();
    }

    public boolean isEmpty() {
      return entrySet.isEmpty();
    }

    public int size() {
      return entrySet.size();
    }

    public boolean add(DequeueEntry dequeueEntry) {
      return entrySet.add(dequeueEntry);
    }

    public boolean remove(long entryId) {
      return entrySet.remove(new DequeueEntry(entryId));
    }

    public boolean contains(long entryId) {
      return entrySet.contains(new DequeueEntry(entryId));
    }

    public List<Long> getEntryIds() {
      List<Long> entryIds = Lists.newArrayListWithCapacity(entrySet.size());
      for(DequeueEntry entry : entrySet) {
        entryIds.add(entry.getEntryId());
      }
      return entryIds;
    }

    public List<DequeueEntry> getEntryList() {
      return Lists.newArrayList(entrySet);
    }

    public SortedSet<Long> startNewTry(final long maxCrashDequeueTries) {
      SortedSet<Long> droppedEntries = new TreeSet<Long>();
      // TODO: Right now we increment tries and remove all dequeueed entries no matter which entry caused the crash.
      for(Iterator<DequeueEntry> it = entrySet.iterator(); it.hasNext();) {
        DequeueEntry entry = it.next();
        entry.incrementTries();
        // If MAX_CRASH_DEQUEUE_TRIES reached for entry then drop it
        if(entry.getTries() > maxCrashDequeueTries) {
          droppedEntries.add(entry.getEntryId());
          it.remove();
        }
      }
      return droppedEntries;
    }

    @Override
    public String toString() {
      return Objects.toStringHelper(this)
        .add("entrySet", entrySet)
        .toString();
    }

    public void encode(Encoder encoder) throws IOException {
      if(!entrySet.isEmpty()) {
        encoder.writeInt(entrySet.size());
        for(DequeueEntry entry : entrySet) {
          entry.encode(encoder);
        }
      }
      encoder.writeInt(0); // zero denotes end of list as per AVRO spec
    }

    public static DequeuedEntrySet decode(Decoder decoder) throws IOException {
      int size = decoder.readInt();
      // TODO: return empty set if size == 0
      DequeuedEntrySet dequeuedEntrySet = new DequeuedEntrySet();
      while(size > 0) {
        for(int i = 0; i < size; ++i) {
          dequeuedEntrySet.add(DequeueEntry.decode(decoder));
        }
        size = decoder.readInt();
      }
      return dequeuedEntrySet;
    }

    @Override
    public boolean equals(Object o) {
      if (this == o) return true;
      if (o == null || getClass() != o.getClass()) return false;

      DequeuedEntrySet that = (DequeuedEntrySet) o;

      if (entrySet != null ? !entrySet.equals(that.entrySet) : that.entrySet != null) return false;

      return true;
    }

    @Override
    public int hashCode() {
      return entrySet != null ? entrySet.hashCode() : 0;
    }
  }

  public static class TransientWorkingSet {
    private final List<DequeueEntry> entryList;
    private int curPtr = -1;
    private final Map<Long, byte[]> cachedEntries;

    private static final TransientWorkingSet EMPTY_SET =
      new TransientWorkingSet(Collections.<Long>emptyList(), Collections.<Long, byte[]>emptyMap());

    public static TransientWorkingSet emptySet() {
      return EMPTY_SET;
    }

    public TransientWorkingSet(List<Long> entryIds, Map<Long, byte[]> cachedEntries) {
      List<DequeueEntry> entries = Lists.newArrayListWithCapacity(entryIds.size());
      for(long id : entryIds) {
        if(!cachedEntries.containsKey(id)) {
          // TODO: catch Runtime exception and translate it into OperationException
          throw new IllegalArgumentException(String.format("Cached entries does not contain entry %d", id));
        }
        entries.add(new DequeueEntry(id, 0));
      }
      this.entryList = entries;
      this.cachedEntries = cachedEntries;
    }

    public TransientWorkingSet(List<DequeueEntry> entryList, int curPtr, Map<Long, byte[]> cachedEntries) {
      this.entryList = entryList;
      this.curPtr = curPtr;
      this.cachedEntries = cachedEntries;
    }

    public boolean hasNext() {
      return curPtr + 1 < entryList.size();
    }

    public DequeueEntry next() {
      return fetch(++curPtr);
    }

    public DequeueEntry peekNext() {
      return fetch(curPtr + 1);
    }

    private DequeueEntry fetch(int ptr) {
      if(ptr >= entryList.size()) {
        throw new IllegalArgumentException(String.format(
          "%d exceeds bounds of claimed entries %d", ptr, entryList.size()));
      }
      return entryList.get(ptr);
    }

    public Map<Long, byte[]> getCachedEntries() {
      return cachedEntries;
    }

    @Override
    public String toString() {
      return Objects.toStringHelper(this)
        .add("entryList", entryList)
        .add("curPtr", curPtr)
        .add("cachedEntries", cachedEntries)
        .toString();
    }

    public void encode(Encoder encoder) throws IOException {
      if(!entryList.isEmpty()) {
        encoder.writeInt(entryList.size());
        for(DequeueEntry entry : entryList) {
          entry.encode(encoder);
        }
      }
      encoder.writeInt(0); // zero denotes end of list as per AVRO spec

      encoder.writeLong(curPtr);

      if(!cachedEntries.isEmpty()) {
        encoder.writeInt(cachedEntries.size());
        for(Map.Entry<Long, byte[]> entry : cachedEntries.entrySet()) {
          encoder.writeLong(entry.getKey());
          encoder.writeBytes(entry.getValue());
        }
      }
      encoder.writeInt(0); // zero denotes end of map as per AVRO spec
    }

    public static TransientWorkingSet decode(Decoder decoder) throws IOException {
      int size = decoder.readInt();
      // TODO: return empty set if size == 0
      List<DequeueEntry> entries = Lists.newArrayListWithExpectedSize(size);
      while(size > 0) {
        for(int i = 0; i < size; ++i) {
          entries.add(DequeueEntry.decode(decoder));
        }
        size = decoder.readInt();
      }
<<<<<<< HEAD

      int curPtr = decoder.readInt();

      int mapSize = decoder.readInt();
      Map<Long, byte[]> cachedEntries = Maps.newHashMapWithExpectedSize(mapSize);
      while(mapSize > 0) {
        for(int i= 0; i < mapSize; ++i) {
          cachedEntries.put(decoder.readLong(), decoder.readBytes().array());
        }
        mapSize = decoder.readInt();
      }
      return new TransientWorkingSet(entries, curPtr, cachedEntries);
    }

    @Override
    public boolean equals(Object o) {
      if (this == o) return true;
      if (o == null || getClass() != o.getClass()) {
        return false;
      }

      TransientWorkingSet that = (TransientWorkingSet) o;

      if (curPtr != that.curPtr) {
        return false;
      }
      if (cachedEntries != null ?
        !cachedEntriesEquals(cachedEntries, that.cachedEntries) :
        that.cachedEntries != null) {
        return false;
      }
      if (entryList != null ? !entryList.equals(that.entryList) : that.entryList != null) {
        return false;
      }

      return true;
    }

    private static boolean cachedEntriesEquals(Map<Long, byte[]> cachedEntries1, Map<Long, byte[]> cachedEntries2) {
      if(cachedEntries1.size() != cachedEntries2.size()) {
        return false;
      }
      for(Map.Entry<Long, byte[]> entry : cachedEntries1.entrySet()) {
        byte[] bytes2 = cachedEntries2.get(entry.getKey());
        if(entry.getValue() == null || bytes2 == null) {
          if(entry.getValue() != bytes2) {
            return false;
          } else {
            if(!Bytes.equals(entry.getValue(), bytes2)) {
              return false;
            }
          }
        }
      }
      return true;
    }

    @Override
    public int hashCode() {
      int result = entryList != null ? entryList.hashCode() : 0;
      result = 31 * result + curPtr;
      result = 31 * result + (cachedEntries != null ? cachedEntries.hashCode() : 0);
      return result;
=======

      int curPtr = decoder.readInt();

      int mapSize = decoder.readInt();
      Map<Long, byte[]> cachedEntries = Maps.newHashMapWithExpectedSize(mapSize);
      while(mapSize > 0) {
        for(int i= 0; i < mapSize; ++i) {
          cachedEntries.put(decoder.readLong(), decoder.readBytes().array());
        }
        mapSize = decoder.readInt();
      }
      return new TransientWorkingSet(entries, curPtr, cachedEntries);
    }

    @Override
    public boolean equals(Object o) {
      if (this == o) return true;
      if (o == null || getClass() != o.getClass()) {
        return false;
      }

      TransientWorkingSet that = (TransientWorkingSet) o;

      if (curPtr != that.curPtr) {
        return false;
      }
      if (cachedEntries != null ?
        !cachedEntriesEquals(cachedEntries, that.cachedEntries) :
        that.cachedEntries != null) {
        return false;
      }
      if (entryList != null ? !entryList.equals(that.entryList) : that.entryList != null) {
        return false;
      }

      return true;
    }

    private static boolean cachedEntriesEquals(Map<Long, byte[]> cachedEntries1, Map<Long, byte[]> cachedEntries2) {
      if(cachedEntries1.size() != cachedEntries2.size()) {
        return false;
      }
      for(Map.Entry<Long, byte[]> entry : cachedEntries1.entrySet()) {
        byte[] bytes2 = cachedEntries2.get(entry.getKey());
        if(entry.getValue() == null || bytes2 == null) {
          if(entry.getValue() != bytes2) {
            return false;
          } else {
            if(!Bytes.equals(entry.getValue(), bytes2)) {
              return false;
            }
          }
        }
      }
      return true;
    }

    @Override
    public int hashCode() {
      int result = entryList != null ? entryList.hashCode() : 0;
      result = 31 * result + curPtr;
      result = 31 * result + (cachedEntries != null ? cachedEntries.hashCode() : 0);
      return result;
    }
  }

  static class ReconfigPartitionInstance {
    private final int instanceId;
    private final long maxAckEntryId;

    ReconfigPartitionInstance(int instanceId, long maxAckEntryId) {
      this.instanceId = instanceId;
      this.maxAckEntryId = maxAckEntryId;
    }

    public long getMaxAckEntryId() {
      return maxAckEntryId;
    }

    public int getInstanceId() {
      return instanceId;
>>>>>>> 037e9c0c
    }
  }

  static class ReconfigPartitionInstance {
    private final int instanceId;
    private final long maxAckEntryId;

<<<<<<< HEAD
    ReconfigPartitionInstance(int instanceId, long maxAckEntryId) {
      this.instanceId = instanceId;
      this.maxAckEntryId = maxAckEntryId;
    }

    public long getMaxAckEntryId() {
      return maxAckEntryId;
    }

    public int getInstanceId() {
      return instanceId;
=======
    public boolean isRedundant(long minAckEntryId) {
      return minAckEntryId > maxAckEntryId ? true : false;
    }

    public void encode(Encoder encoder) throws IOException {
      encoder.writeInt(instanceId)
        .writeLong(maxAckEntryId);
    }

    public static ReconfigPartitionInstance decode(Decoder decoder) throws IOException {
      int instanceId = decoder.readInt();
      long maxAckEntryId = decoder.readLong();
      return new ReconfigPartitionInstance(instanceId, maxAckEntryId);
    }

    @Override
    public boolean equals(Object o) {
      if (this == o) return true;
      if (o == null || getClass() != o.getClass()) return false;

      ReconfigPartitionInstance that = (ReconfigPartitionInstance) o;

      if (instanceId != that.instanceId) return false;
      if (maxAckEntryId != that.maxAckEntryId) return false;

      return true;
    }

    @Override
    public int hashCode() {
      int result = instanceId;
      result = 31 * result + (int) (maxAckEntryId ^ (maxAckEntryId >>> 32));
      return result;
    }

    @Override
    public String toString() {
      return Objects.toStringHelper(this)
        .add("instanceId", instanceId)
        .add("maxAckEntryId", maxAckEntryId)
        .toString();
    }
  }

  static class ReconfigPartitioner implements QueuePartitioner {
    private final int groupSize;
    private final QueuePartitioner.PartitionerType partitionerType;
    private final List<ReconfigPartitionInstance> reconfigPartitionInstances;

    private static final ReconfigPartitioner EMPTY_RECONFIG_PARTITIONER = new ReconfigPartitioner();
    public static ReconfigPartitioner getEmptyReconfigPartitioner() {
      return EMPTY_RECONFIG_PARTITIONER;
    }

    // TODO: convert this into a Builder
    private ReconfigPartitioner() {
      groupSize = 0;
      partitionerType = PartitionerType.FIFO; // Doesn't matter what partition type
      reconfigPartitionInstances = Collections.emptyList();
    }

    public ReconfigPartitioner(int groupSize, PartitionerType partitionerType) {
      this.groupSize = groupSize;
      this.partitionerType = partitionerType;
      this.reconfigPartitionInstances = Lists.newArrayListWithCapacity(groupSize);
    }

    public void add(int consumerId, long maxAckEntryId) {
      add(new ReconfigPartitionInstance(consumerId, maxAckEntryId));
    }

    private void add(ReconfigPartitionInstance info) {
      if(reconfigPartitionInstances.size() >= groupSize) {
        throw new IllegalArgumentException(String.format("GroupSize %d exceeded", reconfigPartitionInstances.size()));
      }
      reconfigPartitionInstances.add(info);
    }

    public int getGroupSize() {
      return groupSize;
    }

    public PartitionerType getPartitionerType() {
      return partitionerType;
    }

    public List<ReconfigPartitionInstance> getReconfigPartitionInstances() {
      return reconfigPartitionInstances;
    }

    // TODO: remove isDisjoint and usesHeaderData methods from QueuePartitioner interface
    @Override
    public boolean isDisjoint() {
      return false;  //To change body of implemented methods use File | Settings | File Templates.
    }

    @Override
    public boolean usesHeaderData() {
      return false;  //To change body of implemented methods use File | Settings | File Templates.
    }

    @Override
    public boolean shouldEmit(int groupSize, int instanceId, long entryId, byte[] value) {
      QueuePartitioner partitioner = partitionerType.getPartitioner();
      for(ReconfigPartitionInstance reconfigInfo : reconfigPartitionInstances) {
        // Ignore passed in groupSize and instanceId since we are partitioning using old information
        // No consumer with reconfigPartitioner.getInstanceId() should have already acked entryId
        if(entryId <= reconfigInfo.getMaxAckEntryId() &&
          partitioner.shouldEmit(this.groupSize, reconfigInfo.getInstanceId(), entryId, value)) {
          return false;
        }
      }
      return true;
    }

    @Override
    public boolean shouldEmit(int groupSize, int instanceId, long entryId, int hash) {
      QueuePartitioner partitioner = partitionerType.getPartitioner();
      for(ReconfigPartitionInstance reconfigInfo : reconfigPartitionInstances) {
        // Ignore passed in groupSize and instanceId since we are partitioning using old information
        // No consumer with reconfigPartitioner.getInstanceId() should have already acked entryId
        if(entryId <= reconfigInfo.getMaxAckEntryId() &&
          partitioner.shouldEmit(this.groupSize, reconfigInfo.getInstanceId(), entryId, hash)) {
          return false;
        }
      }
      return true;
    }

    @Override
    public boolean shouldEmit(int groupSize, int instanceId, long entryId) {
      QueuePartitioner partitioner = partitionerType.getPartitioner();
      for(ReconfigPartitionInstance reconfigInfo : reconfigPartitionInstances) {
        // Ignore passed in groupSize and instanceId since we are partitioning using old information
        // No consumer with reconfigInfo.getInstanceId() should have already acked entryId
        if(entryId <= reconfigInfo.getMaxAckEntryId() &&
          partitioner.shouldEmit(this.groupSize, reconfigInfo.getInstanceId(), entryId)) {
          return false;
        }
      }
      return true;
    }

    public boolean isRedundant(long minAckEntryId) {
      boolean allRedundant = true;
      for(ReconfigPartitionInstance instance : reconfigPartitionInstances) {
        if(!instance.isRedundant(minAckEntryId)) {
          allRedundant = false;
        }
      }
      return allRedundant;
    }

    public void encode(Encoder encoder) throws IOException {
      if(groupSize != reconfigPartitionInstances.size()) {
        throw new IllegalStateException(String.format(
          "Groupsize: %d is not equal to partition information objects %d", groupSize, reconfigPartitionInstances.size()));
      }

      // TODO: use common code to decode/encode lists
      if(!reconfigPartitionInstances.isEmpty()) {
        // Note: we are not writing reconfigPartitionInstances.size() again, we use groupSize as the size of the list
        encoder.writeInt(groupSize)
          .writeString(partitionerType.name());
        for(ReconfigPartitionInstance info : reconfigPartitionInstances) {
          info.encode(encoder);
        }
      }
      encoder.writeInt(0); // zero denotes end of list as per AVRO spec
    }

    public static ReconfigPartitioner decode(Decoder decoder) throws IOException {
      // TODO: use common code to decode/encode lists
      // Note: we are not reading reconfigPartitionInstances.size() again, we use groupSize as the size of the list
      int groupSize = decoder.readInt();
      if(groupSize == 0) {
        return ReconfigPartitioner.getEmptyReconfigPartitioner();
      }

      PartitionerType partitionerType = PartitionerType.valueOf(decoder.readString());
      ReconfigPartitioner partitioner = new ReconfigPartitioner(groupSize, partitionerType);
      int size = groupSize;
      while(size > 0) {
        for(int i = 0; i < size; ++i) {
          partitioner.add(ReconfigPartitionInstance.decode(decoder));
        }
        size = decoder.readInt();
      }

      if(groupSize != partitioner.reconfigPartitionInstances.size()) {
        throw new IllegalStateException(String.format(
          "Groupsize: %d is not equal to partition information objects %d", groupSize,
          partitioner.reconfigPartitionInstances.size()));
      }
      return partitioner;
    }

    @Override
    public boolean equals(Object o) {
      if (this == o) return true;
      if (o == null || getClass() != o.getClass()) return false;

      ReconfigPartitioner that = (ReconfigPartitioner) o;

      if (groupSize != that.groupSize) return false;
      if (partitionerType != that.partitionerType) return false;
      if (!reconfigPartitionInstances.equals(that.reconfigPartitionInstances)) return false;

      return true;
    }

    @Override
    public int hashCode() {
      int result = groupSize;
      result = 31 * result + partitionerType.hashCode();
      result = 31 * result + reconfigPartitionInstances.hashCode();
      return result;
    }

    @Override
    public String toString() {
      return Objects.toStringHelper(this)
        .add("groupSize", groupSize)
        .add("partitionerType", partitionerType)
        .add("reconfigPartitionInstances", reconfigPartitionInstances)
        .toString();
    }
  }

  public static class ReconfigPartitionersList implements QueuePartitioner {
    private final List<ReconfigPartitioner> reconfigPartitioners;

    private static final ReconfigPartitionersList EMPTY_RECONFIGURATION_PARTITIONERS_LIST =
      new ReconfigPartitionersList(Collections.EMPTY_LIST);

    public static ReconfigPartitionersList getEmptyList() {
      return EMPTY_RECONFIGURATION_PARTITIONERS_LIST;
    }

    public ReconfigPartitionersList(List<ReconfigPartitioner> reconfigPartitioners) {
      this.reconfigPartitioners = Lists.newLinkedList(reconfigPartitioners);
    }

    public List<ReconfigPartitioner> getReconfigPartitioners() {
      return reconfigPartitioners;
    }

    // TODO: remove isDisjoint and usesHeaderData methods from QueuePartitioner interface
    @Override
    public boolean isDisjoint() {
      return false;  //To change body of implemented methods use File | Settings | File Templates.
    }

    @Override
    public boolean usesHeaderData() {
      return false;  //To change body of implemented methods use File | Settings | File Templates.
    }

    @Override
    public boolean shouldEmit(int groupSize, int instanceId, long entryId, byte[] value) {
      // Return false if the entry has been acknowledged by any of the previous partitions
      for(ReconfigPartitioner partitioner : reconfigPartitioners) {
        if(!partitioner.shouldEmit(groupSize, instanceId, entryId, value)) {
          return false;
        }
      }
      return true;
    }

    @Override
    public boolean shouldEmit(int groupSize, int instanceId, long entryId, int hash) {
      // Return false if the entry has been acknowledged by any of the previous partitions
      for(ReconfigPartitioner partitioner : reconfigPartitioners) {
        if(!partitioner.shouldEmit(groupSize, instanceId, entryId, hash)) {
          return false;
        }
      }
      return true;
    }

    @Override
    public boolean shouldEmit(int groupSize, int instanceId, long entryId) {
      // Return false if the entry has been acknowledged by any of the previous partitions
      for(ReconfigPartitioner partitioner : reconfigPartitioners) {
        if(!partitioner.shouldEmit(groupSize, instanceId, entryId)) {
          return false;
        }
      }
      return true;
    }

    public void compact(long minAckEntry) {
      List<ReconfigPartitioner> redundantPartitioners = Lists.newLinkedList();
      for(ReconfigPartitioner reconfigPartitioner : reconfigPartitioners) {
        if(reconfigPartitioner.isRedundant(minAckEntry)) {
          redundantPartitioners.add(reconfigPartitioner);
        }
      }
      reconfigPartitioners.removeAll(redundantPartitioners);
    }

    @Override
    public String toString() {
      return Objects.toStringHelper(this)
        .add("reconfigPartitioners", reconfigPartitioners)
        .toString();
    }

    public void encode(Encoder encoder) throws IOException {
      // TODO: use common code to decode/encode lists
      if(!reconfigPartitioners.isEmpty()) {
        encoder.writeInt(reconfigPartitioners.size());
        for(ReconfigPartitioner partitioner : reconfigPartitioners) {
          partitioner.encode(encoder);
        }
      }
      encoder.writeInt(0); // zero denotes end of list as per AVRO spec
    }

    public static ReconfigPartitionersList decode(Decoder decoder) throws IOException {
      int size = decoder.readInt();
      if(size == 0) {
        return ReconfigPartitionersList.getEmptyList();
      }

      List<ReconfigPartitioner> reconfigPartitioners = Lists.newArrayList();
      while(size > 0) {
        for(int i = 0; i < size; ++i) {
          reconfigPartitioners.add(ReconfigPartitioner.decode(decoder));
        }
        size = decoder.readInt();
      }
      return new ReconfigPartitionersList(reconfigPartitioners);
    }

    @Override
    public boolean equals(Object o) {
      if (this == o) return true;
      if (o == null || getClass() != o.getClass()) return false;

      ReconfigPartitionersList that = (ReconfigPartitionersList) o;

      if (reconfigPartitioners != null ? !reconfigPartitioners.equals(that.reconfigPartitioners) : that.reconfigPartitioners != null)
        return false;

      return true;
    }

    @Override
    public int hashCode() {
      return reconfigPartitioners != null ? reconfigPartitioners.hashCode() : 0;
    }
  }

  public static class QueueStateImpl implements QueueState {
    // Note: QueueStateImpl does not override equals and hashcode,
    // since in some cases we would want to include transient state in comparison and in some other cases not.

    private TransientWorkingSet transientWorkingSet = TransientWorkingSet.emptySet();
    private DequeuedEntrySet dequeueEntrySet;
    private long consumerReadPointer = INVALID_ENTRY_ID;
    private long queueWritePointer = FIRST_QUEUE_ENTRY_ID - 1;
    private ClaimedEntryList claimedEntryList;
    private long lastEvictTimeInSecs = 0;

    private ReconfigPartitionersList reconfigPartitionersList = ReconfigPartitionersList.getEmptyList();

    public QueueStateImpl() {
      dequeueEntrySet = new DequeuedEntrySet();
      claimedEntryList = new ClaimedEntryList();
    }

    public TransientWorkingSet getTransientWorkingSet() {
      return transientWorkingSet;
    }

    public void setTransientWorkingSet(TransientWorkingSet transientWorkingSet) {
      this.transientWorkingSet = transientWorkingSet;
    }

    public DequeuedEntrySet getDequeueEntrySet() {
      return dequeueEntrySet;
    }

    public void setDequeueEntrySet(DequeuedEntrySet dequeueEntrySet) {
      this.dequeueEntrySet = dequeueEntrySet;
    }

    public long getConsumerReadPointer() {
      return consumerReadPointer;
    }

    public void setConsumerReadPointer(long consumerReadPointer) {
      this.consumerReadPointer = consumerReadPointer;
    }

    public ClaimedEntryList getClaimedEntryList() {
      return claimedEntryList;
    }

    public void setClaimedEntryList(ClaimedEntryList claimedEntryList) {
      this.claimedEntryList = claimedEntryList;
>>>>>>> 037e9c0c
    }

    public void encode(Encoder encoder) throws IOException {
      encoder.writeInt(instanceId)
        .writeLong(maxAckEntryId);
    }

    public static ReconfigPartitionInstance decode(Decoder decoder) throws IOException {
      int instanceId = decoder.readInt();
      long maxAckEntryId = decoder.readLong();
      return new ReconfigPartitionInstance(instanceId, maxAckEntryId);
    }

    @Override
    public boolean equals(Object o) {
      if (this == o) return true;
      if (o == null || getClass() != o.getClass()) return false;

      ReconfigPartitionInstance that = (ReconfigPartitionInstance) o;

      if (instanceId != that.instanceId) return false;
      if (maxAckEntryId != that.maxAckEntryId) return false;

      return true;
    }

    @Override
    public int hashCode() {
      int result = instanceId;
      result = 31 * result + (int) (maxAckEntryId ^ (maxAckEntryId >>> 32));
      return result;
    }

    public ReconfigPartitionersList getReconfigPartitionersList() {
      return reconfigPartitionersList;
    }

    public void setReconfigPartitionersList(ReconfigPartitionersList reconfigPartitionersList) {
      this.reconfigPartitionersList = reconfigPartitionersList;
    }

    @Override
    public String toString() {
      return Objects.toStringHelper(this)
<<<<<<< HEAD
        .add("instanceId", instanceId)
        .add("maxAckEntryId", maxAckEntryId)
=======
        .add("transientWorkingSet", transientWorkingSet)
        .add("dequeueEntrySet", dequeueEntrySet)
        .add("consumerReadPointer", consumerReadPointer)
        .add("claimedEntryList", claimedEntryList)
        .add("queueWritePointer", queueWritePointer)
        .add("lastEvictTimeInSecs", lastEvictTimeInSecs)
        .add("reconfigPartitionersList", reconfigPartitionersList)
>>>>>>> 037e9c0c
        .toString();
    }

    public void encode(Encoder encoder) throws IOException {
      // TODO: write and read schema
      dequeueEntrySet.encode(encoder);
      encoder.writeLong(consumerReadPointer);
      claimedEntryList.encode(encoder);
      encoder.writeLong(queueWritePointer);
      encoder.writeLong(lastEvictTimeInSecs);
      reconfigPartitionersList.encode(encoder);
    }

    public void encodeTransient(Encoder encoder) throws IOException {
      encode(encoder);
      transientWorkingSet.encode(encoder);
    }

    public static QueueStateImpl decode(Decoder decoder) throws IOException {
      QueueStateImpl queueState = new QueueStateImpl();
      queueState.setDequeueEntrySet(DequeuedEntrySet.decode(decoder));
      queueState.setConsumerReadPointer(decoder.readLong());
      queueState.setClaimedEntryList(ClaimedEntryList.decode(decoder));
      queueState.setQueueWritePointer(decoder.readLong());
      queueState.setLastEvictTimeInSecs(decoder.readLong());
      queueState.setReconfigPartitionersList(ReconfigPartitionersList.decode(decoder));
      return queueState;
    }

    public static QueueStateImpl decodeTransient(Decoder decoder) throws IOException {
      QueueStateImpl queueState = QueueStateImpl.decode(decoder);
      queueState.setTransientWorkingSet(TransientWorkingSet.decode(decoder));
      return queueState;
    }
  }

  static class ReconfigPartitioner implements QueuePartitioner {
    private final int groupSize;
    private final QueuePartitioner.PartitionerType partitionerType;
    private final List<ReconfigPartitionInstance> reconfigPartitionInstances;

    private static final ReconfigPartitioner EMPTY_RECONFIG_PARTITIONER = new ReconfigPartitioner();
    public static ReconfigPartitioner getEmptyReconfigPartitioner() {
      return EMPTY_RECONFIG_PARTITIONER;
    }

    // TODO: remove unneeded config info during saving
    private ReconfigPartitioner() {
      groupSize = 0;
      partitionerType = PartitionerType.FIFO; // Doesn't matter what partition type
      reconfigPartitionInstances = Collections.emptyList();
    }

    public ReconfigPartitioner(int groupSize, PartitionerType partitionerType) {
      this.groupSize = groupSize;
      this.partitionerType = partitionerType;
      this.reconfigPartitionInstances = Lists.newArrayListWithCapacity(groupSize);
    }

    public void add(int consumerId, long maxAckEntryId) {
      reconfigPartitionInstances.add(new ReconfigPartitionInstance(consumerId, maxAckEntryId));
    }

    private void add(ReconfigPartitionInstance info) {
      reconfigPartitionInstances.add(info);
    }

    public int getGroupSize() {
      return groupSize;
    }

    public PartitionerType getPartitionerType() {
      return partitionerType;
    }

    public List<ReconfigPartitionInstance> getReconfigPartitionInstances() {
      return reconfigPartitionInstances;
    }

    // TODO: remove isDisjoint and usesHeaderData methods from QueuePartitioner interface
    @Override
    public boolean isDisjoint() {
      return false;  //To change body of implemented methods use File | Settings | File Templates.
    }

    @Override
    public boolean usesHeaderData() {
      return false;  //To change body of implemented methods use File | Settings | File Templates.
    }

    @Override
    public boolean shouldEmit(int groupSize, int instanceId, long entryId, byte[] value) {
      QueuePartitioner partitioner = partitionerType.getPartitioner();
      for(ReconfigPartitionInstance reconfigInfo : reconfigPartitionInstances) {
        // Ignore passed in groupSize and instanceId since we are partitioning using old information
        // No consumer with reconfigPartitioner.getInstanceId() should have already acked entryId
        if(entryId <= reconfigInfo.getMaxAckEntryId() &&
          partitioner.shouldEmit(this.groupSize, reconfigInfo.getInstanceId(), entryId, value)) {
          return false;
        }
      }
      return true;
    }

    @Override
    public boolean shouldEmit(int groupSize, int instanceId, long entryId, int hash) {
      QueuePartitioner partitioner = partitionerType.getPartitioner();
      for(ReconfigPartitionInstance reconfigInfo : reconfigPartitionInstances) {
        // Ignore passed in groupSize and instanceId since we are partitioning using old information
        // No consumer with reconfigPartitioner.getInstanceId() should have already acked entryId
        if(entryId <= reconfigInfo.getMaxAckEntryId() &&
          partitioner.shouldEmit(this.groupSize, reconfigInfo.getInstanceId(), entryId, hash)) {
          return false;
        }
      }
      return true;
    }

    @Override
    public boolean shouldEmit(int groupSize, int instanceId, long entryId) {
      QueuePartitioner partitioner = partitionerType.getPartitioner();
      for(ReconfigPartitionInstance reconfigInfo : reconfigPartitionInstances) {
        // Ignore passed in groupSize and instanceId since we are partitioning using old information
        // No consumer with reconfigInfo.getInstanceId() should have already acked entryId
        if(entryId <= reconfigInfo.getMaxAckEntryId() &&
          partitioner.shouldEmit(this.groupSize, reconfigInfo.getInstanceId(), entryId)) {
          return false;
        }
      }
      return true;
    }

    public void compact(long consumerReadPointer) {
      // TODO:
    }

    public void encode(Encoder encoder) throws IOException {
      if(groupSize != reconfigPartitionInstances.size()) {
        throw new IllegalStateException(String.format(
          "Groupsize: %d is not equal to partition information objects %d", groupSize, reconfigPartitionInstances.size()));
      }

      // TODO: use common code to decode/encode lists
      if(!reconfigPartitionInstances.isEmpty()) {
        // Note: we are not writing reconfigPartitionInstances.size() again, we use groupSize as the size of the list
        encoder.writeInt(groupSize)
          .writeString(partitionerType.name());
        for(ReconfigPartitionInstance info : reconfigPartitionInstances) {
          info.encode(encoder);
        }
      }
      encoder.writeInt(0); // zero denotes end of list as per AVRO spec
    }

    public static ReconfigPartitioner decode(Decoder decoder) throws IOException {
      // TODO: use common code to decode/encode lists
      // Note: we are not reading reconfigPartitionInstances.size() again, we use groupSize as the size of the list
      int groupSize = decoder.readInt();
      if(groupSize == 0) {
        return ReconfigPartitioner.getEmptyReconfigPartitioner();
      }

      PartitionerType partitionerType = PartitionerType.valueOf(decoder.readString());
      ReconfigPartitioner partitioner = new ReconfigPartitioner(groupSize, partitionerType);
      int size = groupSize;
      while(size > 0) {
        for(int i = 0; i < size; ++i) {
          partitioner.add(ReconfigPartitionInstance.decode(decoder));
        }
        size = decoder.readInt();
      }

      if(groupSize != partitioner.reconfigPartitionInstances.size()) {
        throw new IllegalStateException(String.format(
          "Groupsize: %d is not equal to partition information objects %d", groupSize,
          partitioner.reconfigPartitionInstances.size()));
      }
      return partitioner;
    }

    @Override
    public boolean equals(Object o) {
      if (this == o) return true;
      if (o == null || getClass() != o.getClass()) return false;

      ReconfigPartitioner that = (ReconfigPartitioner) o;

      if (groupSize != that.groupSize) return false;
      if (partitionerType != that.partitionerType) return false;
      if (!reconfigPartitionInstances.equals(that.reconfigPartitionInstances)) return false;

      return true;
    }

    @Override
    public int hashCode() {
      int result = groupSize;
      result = 31 * result + partitionerType.hashCode();
      result = 31 * result + reconfigPartitionInstances.hashCode();
      return result;
    }

    @Override
    public String toString() {
      return Objects.toStringHelper(this)
        .add("groupSize", groupSize)
        .add("partitionerType", partitionerType)
        .add("reconfigPartitionInstances", reconfigPartitionInstances)
        .toString();
    }
  }

  public static class ReconfigPartitionersList implements QueuePartitioner {
    private final List<ReconfigPartitioner> reconfigPartitioners;

    private static final ReconfigPartitionersList EMPTY_RECONFIGURATION_PARTITIONERS_LIST =
      new ReconfigPartitionersList(Collections.EMPTY_LIST);

    public static ReconfigPartitionersList getEmptyList() {
      return EMPTY_RECONFIGURATION_PARTITIONERS_LIST;
    }

    public ReconfigPartitionersList(List<ReconfigPartitioner> reconfigPartitioners) {
      this.reconfigPartitioners = reconfigPartitioners;
    }

    public List<ReconfigPartitioner> getReconfigPartitioners() {
      return reconfigPartitioners;
    }

    // TODO: remove isDisjoint and usesHeaderData methods from QueuePartitioner interface
    @Override
    public boolean isDisjoint() {
      return false;  //To change body of implemented methods use File | Settings | File Templates.
    }

    @Override
    public boolean usesHeaderData() {
      return false;  //To change body of implemented methods use File | Settings | File Templates.
    }

    @Override
    public boolean shouldEmit(int groupSize, int instanceId, long entryId, byte[] value) {
      // Return false if the entry has been acknowledged by any of the previous partitions
      for(ReconfigPartitioner partitioner : reconfigPartitioners) {
        if(!partitioner.shouldEmit(groupSize, instanceId, entryId, value)) {
          return false;
        }
      }
      return true;
    }

    @Override
    public boolean shouldEmit(int groupSize, int instanceId, long entryId, int hash) {
      // Return false if the entry has been acknowledged by any of the previous partitions
      for(ReconfigPartitioner partitioner : reconfigPartitioners) {
        if(!partitioner.shouldEmit(groupSize, instanceId, entryId, hash)) {
          return false;
        }
      }
      return true;
    }

    @Override
    public boolean shouldEmit(int groupSize, int instanceId, long entryId) {
      // Return false if the entry has been acknowledged by any of the previous partitions
      for(ReconfigPartitioner partitioner : reconfigPartitioners) {
        if(!partitioner.shouldEmit(groupSize, instanceId, entryId)) {
          return false;
        }
      }
      return true;
    }

    // TODO: implement
    public void compact(long consumerReadPointer) {

    }

    @Override
    public String toString() {
      return Objects.toStringHelper(this)
        .add("reconfigPartitioners", reconfigPartitioners)
        .toString();
    }

    public void encode(Encoder encoder) throws IOException {
      // TODO: use common code to decode/encode lists
      if(!reconfigPartitioners.isEmpty()) {
        encoder.writeInt(reconfigPartitioners.size());
        for(ReconfigPartitioner partitioner : reconfigPartitioners) {
          partitioner.encode(encoder);
        }
      }
      encoder.writeInt(0); // zero denotes end of list as per AVRO spec
    }

    public static ReconfigPartitionersList decode(Decoder decoder) throws IOException {
      int size = decoder.readInt();
      if(size == 0) {
        return ReconfigPartitionersList.getEmptyList();
      }

      List<ReconfigPartitioner> reconfigPartitioners = Lists.newArrayList();
      while(size > 0) {
        for(int i = 0; i < size; ++i) {
          reconfigPartitioners.add(ReconfigPartitioner.decode(decoder));
        }
        size = decoder.readInt();
      }
      return new ReconfigPartitionersList(reconfigPartitioners);
    }
  }

  static class ClaimedEntryList implements Comparable<ClaimedEntryList> {
    private ClaimedEntry current;
    private List<ClaimedEntry> otherClaimedEntries;

    public ClaimedEntryList() {
      this.current = ClaimedEntry.getInvalidClaimedEntry();
      // Note: using EMPTY_LIST vs emptyList() since we're doing an identity equals in add() method
      this.otherClaimedEntries = Collections.EMPTY_LIST;
    }

    public ClaimedEntryList(ClaimedEntry claimedEntry, List<ClaimedEntry> otherClaimedEntries) {
      this.current = claimedEntry;
      this.otherClaimedEntries = otherClaimedEntries;
    }

    public void add(long begin, long end) {
      ClaimedEntry claimedEntry = new ClaimedEntry(begin, end);
      if(!claimedEntry.isValid()) {
        return;
      }
      makeCurrentValid();
      if(!current.isValid()) {
        current = claimedEntry;
      } else {
        if(otherClaimedEntries == Collections.EMPTY_LIST) {
          otherClaimedEntries = Lists.newArrayList();
        }
        otherClaimedEntries.add(claimedEntry);
      }
    }

    public void addAll(ClaimedEntryList claimedEntryList) {
      // Note: otherClaimedEntries can be EMPTY_LIST, add() makes sure to create a list if so
      ClaimedEntry otherCurrent = claimedEntryList.getClaimedEntry();
      add(otherCurrent.getBegin(), otherCurrent.getEnd());
      otherClaimedEntries.addAll(claimedEntryList.otherClaimedEntries);
    }

    public void moveForwardTo(long entryId) {
      if(entryId < current.getBegin()) {
        throw new IllegalArgumentException(String.format
          ("entryId (%d) shoudl not be less than begin (%d)", entryId, current.getBegin()));
      }
      current = current.move(entryId);
      makeCurrentValid();
    }

    private void makeCurrentValid() {
      while(!current.isValid() && !otherClaimedEntries.isEmpty()) {
        current = otherClaimedEntries.remove(0);
      }
    }

    public ClaimedEntry getClaimedEntry() {
      makeCurrentValid();
      return current;
    }

    public int size() {
      // TODO: use the claimed entry range to determine size
      return (current.isValid() ? 1 : 0) + otherClaimedEntries.size();
    }

    @Override
    public int compareTo(ClaimedEntryList claimedEntryList) {
      if(this.size() > claimedEntryList.size()) {
        return 1;
      }
      if(this.size() < claimedEntryList.size()) {
        return -1;
      }
      return 0;
    }

    @Override
    public String toString() {
      return Objects.toStringHelper(this)
        .add("current", current)
        .add("otherClaimedEntries", otherClaimedEntries)
        .toString();
    }

    public void encode(Encoder encoder) throws IOException {
      // TODO: use common code to decode/encode lists
      current.encode(encoder);
      if(!otherClaimedEntries.isEmpty()) {
        encoder.writeInt(otherClaimedEntries.size());
        for(ClaimedEntry claimedEntry : otherClaimedEntries) {
          claimedEntry.encode(encoder);
        }
      }
      encoder.writeInt(0); // zero denotes end of list as per AVRO spec
    }

    public static ClaimedEntryList decode(Decoder decoder) throws IOException {
      ClaimedEntry current = ClaimedEntry.decode(decoder);

      int size = decoder.readInt();
      List<ClaimedEntry> otherClaimedEntries;
      if(size == 0) {
        // Note: using EMPTY_LIST vs emptyList() since we're doing an identity equals in add() method
        otherClaimedEntries = Collections.EMPTY_LIST;
      } else {
        otherClaimedEntries = Lists.newArrayList();
      }

      while(size > 0) {
        for(int i = 0; i < size; ++i) {
          otherClaimedEntries.add(ClaimedEntry.decode(decoder));
        }
        size = decoder.readInt();
      }
      return new ClaimedEntryList(current, otherClaimedEntries);
    }

    @Override
    public boolean equals(Object o) {
      if (this == o) return true;
      if (o == null || getClass() != o.getClass()) return false;

      ClaimedEntryList that = (ClaimedEntryList) o;

      if (!current.equals(that.current)) return false;
      if (!otherClaimedEntries.equals(that.otherClaimedEntries)) return false;

      return true;
    }

    @Override
    public int hashCode() {
      int result = current.hashCode();
      result = 31 * result + otherClaimedEntries.hashCode();
      return result;
    }
  }

  static class ClaimedEntry {
    private final long begin;
    private final long end;

    static final ClaimedEntry INVALID_CLAIMED_ENTRY = new ClaimedEntry(INVALID_ENTRY_ID, INVALID_ENTRY_ID);
    public static ClaimedEntry getInvalidClaimedEntry() {
      return INVALID_CLAIMED_ENTRY;
    }

    public ClaimedEntry(long begin, long end) {
      if(begin > end) {
        throw new IllegalArgumentException(String.format("begin (%d) is greater than end (%d)", begin, end));
      } else if((begin == INVALID_ENTRY_ID || end == INVALID_ENTRY_ID) && begin != end) {
        // Both begin and end can be INVALID_ENTRY_ID
        throw new IllegalArgumentException(String.format("Either begin (%d) or end (%d) is invalid", begin, end));
      }
      this.begin = begin;
      this.end = end;
    }

    public long getBegin() {
      return begin;
    }

    public long getEnd() {
      return end;
    }

    public ClaimedEntry move(long entryId) {
      if(!isValid()) {
        return this;
      }
      if(entryId > end) {
        return getInvalidClaimedEntry();
      }
      return new ClaimedEntry(entryId, end);
    }

    public boolean isValid() {
      return begin != INVALID_ENTRY_ID;
    }

    @Override
    public String toString() {
      return Objects.toStringHelper(this)
        .add("begin", begin)
        .add("end", end)
        .toString();
    }

    public void encode(Encoder encoder) throws IOException {
      encoder.writeLong(begin);
      encoder.writeLong(end);
    }

    public static ClaimedEntry decode(Decoder decoder) throws IOException {
      return new ClaimedEntry(decoder.readLong(), decoder.readLong());
    }

    @Override
    public boolean equals(Object o) {
      if (this == o) return true;
      if (o == null || getClass() != o.getClass()) return false;

      ClaimedEntry that = (ClaimedEntry) o;

      if (begin != that.begin) return false;
      if (end != that.end) return false;

      return true;
    }

    @Override
    public int hashCode() {
      int result = (int) (begin ^ (begin >>> 32));
      result = 31 * result + (int) (end ^ (end >>> 32));
      return result;
    }
  }

  public static class QueueStateImpl implements QueueState {
    // Note: QueueStateImpl does not override equals and hashcode,
    // since in some cases we would want to include transient state in comparison and in some other cases not.

    private TransientWorkingSet transientWorkingSet = TransientWorkingSet.emptySet();
    private DequeuedEntrySet dequeueEntrySet;
    private long consumerReadPointer = INVALID_ENTRY_ID;
    private long queueWritePointer = FIRST_QUEUE_ENTRY_ID - 1;
    private ClaimedEntryList claimedEntryList;
    private long lastEvictTimeInSecs = 0;

    private ReconfigPartitionersList reconfigPartitionersList = ReconfigPartitionersList.getEmptyList();

    public QueueStateImpl() {
      dequeueEntrySet = new DequeuedEntrySet();
      claimedEntryList = new ClaimedEntryList();
    }

    public TransientWorkingSet getTransientWorkingSet() {
      return transientWorkingSet;
    }

    public void setTransientWorkingSet(TransientWorkingSet transientWorkingSet) {
      this.transientWorkingSet = transientWorkingSet;
    }

    public DequeuedEntrySet getDequeueEntrySet() {
      return dequeueEntrySet;
    }

    public void setDequeueEntrySet(DequeuedEntrySet dequeueEntrySet) {
      this.dequeueEntrySet = dequeueEntrySet;
    }

    public long getConsumerReadPointer() {
      return consumerReadPointer;
    }

    public void setConsumerReadPointer(long consumerReadPointer) {
      this.consumerReadPointer = consumerReadPointer;
    }

    public ClaimedEntryList getClaimedEntryList() {
      return claimedEntryList;
    }

    public void setClaimedEntryList(ClaimedEntryList claimedEntryList) {
      this.claimedEntryList = claimedEntryList;
    }

    public long getQueueWritePointer() {
      return queueWritePointer;
    }

    public long getLastEvictTimeInSecs() {
      return lastEvictTimeInSecs;
    }

    public void setLastEvictTimeInSecs(long lastEvictTimeInSecs) {
      this.lastEvictTimeInSecs = lastEvictTimeInSecs;
    }

    public void setQueueWritePointer(long queueWritePointer) {
      this.queueWritePointer = queueWritePointer;
    }

    public ReconfigPartitionersList getReconfigPartitionersList() {
      return reconfigPartitionersList;
    }

    public void setReconfigPartitionersList(ReconfigPartitionersList reconfigPartitionersList) {
      this.reconfigPartitionersList = reconfigPartitionersList;
    }

    @Override
    public String toString() {
      return Objects.toStringHelper(this)
        .add("transientWorkingSet", transientWorkingSet)
        .add("dequeueEntrySet", dequeueEntrySet)
        .add("consumerReadPointer", consumerReadPointer)
        .add("claimedEntryList", claimedEntryList)
        .add("queueWritePointer", queueWritePointer)
        .add("lastEvictTimeInSecs", lastEvictTimeInSecs)
        .add("reconfigPartitionersList", reconfigPartitionersList)
        .toString();
    }

    public void encode(Encoder encoder) throws IOException {
      // TODO: write and read schema
      dequeueEntrySet.encode(encoder);
      encoder.writeLong(consumerReadPointer);
      claimedEntryList.encode(encoder);
      encoder.writeLong(queueWritePointer);
      encoder.writeLong(lastEvictTimeInSecs);
      reconfigPartitionersList.encode(encoder);
    }

    public void encodeTransient(Encoder encoder) throws IOException {
      encode(encoder);
      transientWorkingSet.encode(encoder);
    }

    public static QueueStateImpl decode(Decoder decoder) throws IOException {
      QueueStateImpl queueState = new QueueStateImpl();
      queueState.setDequeueEntrySet(DequeuedEntrySet.decode(decoder));
      queueState.setConsumerReadPointer(decoder.readLong());
      queueState.setClaimedEntryList(ClaimedEntryList.decode(decoder));
      queueState.setQueueWritePointer(decoder.readLong());
      queueState.setLastEvictTimeInSecs(decoder.readLong());
      queueState.setReconfigPartitionersList(ReconfigPartitionersList.decode(decoder));
      return queueState;
    }

    public static QueueStateImpl decodeTransient(Decoder decoder) throws IOException {
      QueueStateImpl queueState = QueueStateImpl.decode(decoder);
      queueState.setTransientWorkingSet(TransientWorkingSet.decode(decoder));
      return queueState;
    }
  }

  private static class QueueStateStore {
    private final VersionedColumnarTable table;
    private final TransactionOracle oracle;
    private byte[] rowKey;
    private final List<byte[]> columnNames = Lists.newArrayList();
    private final List<byte[]> columnValues = Lists.newArrayList();

    private OperationResult<Map<byte[], byte[]>> readResult;

    private QueueStateStore(VersionedColumnarTable table, TransactionOracle oracle) {
      this.table = table;
      this.oracle = oracle;
    }

    public byte[] getRowKey() {
      return rowKey;
    }

    public void setRowKey(byte[] rowKey) {
      this.rowKey = rowKey;
    }

    public void addColumnName(byte[] columnName) {
      columnNames.add(columnName);
    }

    public void addColumnValue(byte[] columnValue) {
      columnValues.add(columnValue);
    }

    public void read()
      throws OperationException{
      final byte[][] colNamesByteArray = new byte[columnNames.size()][];
      readResult = table.get(rowKey, columnNames.toArray(colNamesByteArray), TransactionOracle.DIRTY_READ_POINTER);
      clearParameters();
    }

    public OperationResult<Map<byte[], byte[]>> getReadResult() {
      return this.readResult;
    }

    public void write()
      throws OperationException {
      final byte[][] colNamesByteArray = new byte[columnNames.size()][];
      final byte[][] colValuesByteArray = new byte[columnValues.size()][];
      table.put(rowKey, columnNames.toArray(colNamesByteArray),
                TransactionOracle.DIRTY_WRITE_VERSION, columnValues.toArray(colValuesByteArray));
      clearParameters();
    }

    public void clearParameters() {
      rowKey = null;
      columnNames.clear();
      columnValues.clear();
    }
  }

  interface DequeueStrategy {
<<<<<<< HEAD
    QueueStateImpl readQueueState(QueueConsumer consumer, QueueConfig config, ReadPointer readPointer)
      throws OperationException;
    QueueStateImpl constructQueueState(QueueConsumer consumer, QueueConfig config, ReadPointer readPointer)
      throws OperationException;
    List<Long> fetchNextEntries(QueueConsumer consumer, QueueConfig config, QueueStateImpl queueState,
=======
    /**
     * method to read the queue state from storage, in case it was not passed in with a request
     */
    QueueStateImpl readQueueState(QueueConsumer consumer, QueueConfig config, ReadPointer readPointer)
      throws OperationException;

    /**
     * method to read the queue state from storage or construct a new one (if called from configure)
     */
    QueueStateImpl constructQueueState(QueueConsumer consumer, QueueConfig config, ReadPointer readPointer)
      throws OperationException;

    /**
     * method to fetch more entries into the queue state
     */
    void fetchNextEntries(QueueConsumer consumer, QueueConfig config, QueueStateImpl queueState,
>>>>>>> 037e9c0c
                          ReadPointer readPointer) throws OperationException;

    /**
     * method to save the queue state to storage (dual to readQueueState)
     */
    void saveDequeueState(QueueConsumer consumer, QueueConfig config, QueueStateImpl queueState,
                          ReadPointer readPointer) throws OperationException;
<<<<<<< HEAD
    void configure(List<QueueConsumer> consumers, List<QueueStateImpl> queueStates, QueueConfig config, long groupId, int currentConsumerCount, int newConsumerCount, ReadPointer readPointer) throws OperationException;
=======

    /**
     * configure all consumers of a group and persist the newly constructed consumer states
     */
    void configure(List<QueueConsumer> consumers, List<QueueStateImpl> queueStates, QueueConfig config,
                   long groupId, int currentConsumerCount, int newConsumerCount, ReadPointer readPointer)
      throws OperationException;

    /**
     * delete a consumer state from storage, after reconfigure has removed that consumer
     */
>>>>>>> 037e9c0c
    void deleteDequeueState(QueueConsumer consumer) throws OperationException;

  }

  abstract class AbstractDequeueStrategy implements DequeueStrategy {
    protected final QueueStateStore readQueueStateStore = new QueueStateStore(table, oracle);
    protected final QueueStateStore writeQueueStateStore = new QueueStateStore(table, oracle);
    protected SortedSet<Long> droppedEntries = ImmutableSortedSet.of();

    /**
     * This function is used to initialize the read pointer when a consumer first runs.
     * Initial value for the read pointer is max(lastEvictEntry, FIRST_QUEUE_ENTRY_ID - 1)
     * @return read pointer initial value
     * @throws OperationException
     */
    protected long getReadPointerIntialValue() throws OperationException {
      final long defaultInitialValue = FIRST_QUEUE_ENTRY_ID - 1;
        long lastEvictEntry = getLastEvictEntry();
        if(lastEvictEntry != INVALID_ENTRY_ID && lastEvictEntry > defaultInitialValue) {
          return lastEvictEntry;
        }
      return defaultInitialValue;
    }

    protected long getLastEvictEntry() throws OperationException {
      QueueStateStore readEvictState = new QueueStateStore(table, oracle);
      readEvictState.setRowKey(GLOBAL_LAST_EVICT_ENTRY);
      readEvictState.addColumnName(GLOBAL_LAST_EVICT_ENTRY);
      readEvictState.read();
      OperationResult<Map<byte[], byte[]>> evictStateBytes = readEvictState.getReadResult();

      if(!evictStateBytes.isEmpty()) {
        byte[] lastEvictEntryBytes = evictStateBytes.getValue().get(GLOBAL_LAST_EVICT_ENTRY);
        if(!isNullOrEmpty(lastEvictEntryBytes)) {
          long lastEvictEntry = Bytes.toLong(lastEvictEntryBytes);
          return lastEvictEntry;
        }
      }
      return INVALID_ENTRY_ID;
    }

    @Override
    public QueueStateImpl readQueueState(QueueConsumer consumer, QueueConfig config, ReadPointer readPointer)
      throws OperationException {
      // Note: QueueConfig.groupSize and QueueConfig.partitioningKey will not be set when calling from configure
      return constructQueueStateInternal(consumer, config, readPointer, false); // TODO: change to false
    }

    @Override
    public QueueStateImpl constructQueueState(QueueConsumer consumer, QueueConfig config, ReadPointer readPointer)
      throws OperationException {
      // Note: QueueConfig.groupSize and QueueConfig.partitioningKey will not be set when calling from configure
      return constructQueueStateInternal(consumer, config, readPointer, true);
    }

    protected boolean isNullOrEmpty(byte[] bytes) {
      return bytes == null || bytes.length == 0;
    }

    protected QueueStateImpl constructQueueStateInternal(QueueConsumer consumer, QueueConfig config,
                                             ReadPointer readPointer, boolean construct) throws OperationException {
      // TODO: encode/decode the whole QueueStateImpl object using QueueStateImpl.encode/decode
      // Note: 1. QueueConfig.groupSize and QueueConfig.partitioningKey will not be set when calling from configure

      // Note: 2. We define a deleted cell as no bytes or no zero length bytes.
      //          This is to do with limitation of deleteDiry on HBase

      // Note: 3. We define deleted queue state as empty bytes or zero length consumerReadPointerBytes

      readQueueStateStore.setRowKey(makeRowKey(CONSUMER_META_PREFIX, consumer.getGroupId(), consumer.getInstanceId()));
      readQueueStateStore.addColumnName(DEQUEUE_ENTRY_SET);
      readQueueStateStore.addColumnName(CONSUMER_READ_POINTER);
      readQueueStateStore.addColumnName(LAST_EVICT_TIME_IN_SECS);
      readQueueStateStore.read();

      OperationResult<Map<byte[], byte[]>> stateBytes = readQueueStateStore.getReadResult();
      byte[] consumerReadPointerBytes = null;

      QueueStateImpl queueState = new QueueStateImpl();
      if(!stateBytes.isEmpty()) {
        // Read dequeued entries
        byte[] dequeueEntrySetBytes = stateBytes.getValue().get(DEQUEUE_ENTRY_SET);
        if(!isNullOrEmpty(dequeueEntrySetBytes)) {
          ByteArrayInputStream bin = new ByteArrayInputStream(dequeueEntrySetBytes);
          BinaryDecoder decoder = new BinaryDecoder(bin);
          // TODO: Read and check schema
          try {
            queueState.setDequeueEntrySet(DequeuedEntrySet.decode(decoder));
          } catch (IOException e) {
            throw new OperationException(StatusCode.INTERNAL_ERROR, getLogMessage(
              "Exception while deserializing dequeue entry list"), e);
          }
        }

        // Read consumer read pointer
        consumerReadPointerBytes = stateBytes.getValue().get(CONSUMER_READ_POINTER);
        if(!isNullOrEmpty(consumerReadPointerBytes)) {
          queueState.setConsumerReadPointer(Bytes.toLong(consumerReadPointerBytes));
        }

        // Note: last evict time is read while constructing state, but it is only saved after finalize
        byte[] lastEvictTimeInSecsBytes = stateBytes.getValue().get(LAST_EVICT_TIME_IN_SECS);
        if(!isNullOrEmpty(lastEvictTimeInSecsBytes)) {
          queueState.setLastEvictTimeInSecs(Bytes.toLong(lastEvictTimeInSecsBytes));
        }
      }

      if(!construct && (stateBytes.isEmpty() || isNullOrEmpty(consumerReadPointerBytes))) {
        throw new OperationException(StatusCode.NOT_CONFIGURED, getLogMessage(String.format(
          "Cannot find configuration for consumer %d. Is configure method called?", consumer.getInstanceId())));
      }

      // If read pointer is invalid then this the first time the consumer is running, initialize the read pointer
      if(queueState.getConsumerReadPointer() == INVALID_ENTRY_ID) {
        queueState.setConsumerReadPointer(getReadPointerIntialValue());
      }

      // Read queue write pointer
      // TODO: use raw Get instead of the workaround of incrementing zero
      long queueWritePointer = table.incrementAtomicDirtily(
        makeRowName(GLOBAL_ENTRY_ID_PREFIX), GLOBAL_ENTRYID_COUNTER, 0);
      queueState.setQueueWritePointer(queueWritePointer);

      // If dequeue entries present, read them from storage
      // This is the crash recovery case, the consumer has stopped processing before acking the previous dequeues
      if(!queueState.getDequeueEntrySet().isEmpty()) {
        droppedEntries = queueState.getDequeueEntrySet().startNewTry(MAX_CRASH_DEQUEUE_TRIES);
        // TODO: what do we do with the dropped entries?
        if(!droppedEntries.isEmpty() && LOG.isWarnEnabled()) {
          LOG.warn(getLogMessage(String.format("Dropping entries %s after %d tries",
                                               droppedEntries, MAX_CRASH_DEQUEUE_TRIES)));
        }

        // TODO: Do we still need the entries to be in dequeue list?
        // TODO: If not, what happens if the consumer crashes again before the claimed entries are processed?
        // Any previously dequeued entries will now need to be dequeued again
        readEntries(consumer, config, queueState, readPointer, queueState.getDequeueEntrySet().getEntryIds());
      }
      if(LOG.isTraceEnabled()) {
        LOG.trace(getLogMessage(String.format("Constructed new QueueState - %s", queueState)));
      }
      return queueState;
    }

    @Override
    public void saveDequeueState(QueueConsumer consumer, QueueConfig config, QueueStateImpl queueState,
                                 ReadPointer readPointer) throws OperationException {
      // Persist the queue state of this consumer
      writeQueueStateStore.setRowKey(makeRowKey(CONSUMER_META_PREFIX, consumer.getGroupId(), consumer.getInstanceId()));

      writeQueueStateStore.addColumnName(CONSUMER_READ_POINTER);
      long consumerReadPointer = queueState.getConsumerReadPointer();
      if(!queueState.getDequeueEntrySet().isEmpty()) {
        long maxEntryId = queueState.getDequeueEntrySet().max().getEntryId();
        if(consumerReadPointer < maxEntryId) {
          consumerReadPointer = maxEntryId;
        }
      }
      queueState.setConsumerReadPointer(consumerReadPointer);
      writeQueueStateStore.addColumnValue(Bytes.toBytes(queueState.getConsumerReadPointer()));

      ByteArrayOutputStream bos = new ByteArrayOutputStream();
      Encoder encoder = new BinaryEncoder(bos);
      // TODO: add schema
      try {
        queueState.getDequeueEntrySet().encode(encoder);
      } catch(IOException e) {
        throw new OperationException(StatusCode.INTERNAL_ERROR,
                                     getLogMessage("Exception while serializing dequeue entry list"), e);
      }
      writeQueueStateStore.addColumnName(DEQUEUE_ENTRY_SET);
      writeQueueStateStore.addColumnValue(bos.toByteArray());


      // Note: last evict time is read while constructing state, but it is only saved after finalize

      writeQueueStateStore.write();
    }

    @Override
    public void deleteDequeueState(QueueConsumer consumer) throws OperationException {
      // Delete queue state for the consumer, see notes in constructQueueStateInternal

      // TODO: make delete automatically detect the columns that needs to be empty
      writeQueueStateStore.setRowKey(makeRowKey(CONSUMER_META_PREFIX, consumer.getGroupId(), consumer.getInstanceId()));

      writeQueueStateStore.addColumnName(DEQUEUE_ENTRY_SET);
      writeQueueStateStore.addColumnName(CONSUMER_READ_POINTER);
      writeQueueStateStore.addColumnName(LAST_EVICT_TIME_IN_SECS);

<<<<<<< HEAD
      writeQueueStateStore.addColumnValue(new byte[0]);
      writeQueueStateStore.addColumnValue(new byte[0]);
      writeQueueStateStore.addColumnValue(new byte[0]);
      writeQueueStateStore.write();
      // TODO: delete evict information for the consumer
    }
  }

  abstract class AbstractDisjointDequeueStrategy extends AbstractDequeueStrategy implements DequeueStrategy {
    @Override
    protected QueueStateImpl constructQueueStateInternal(QueueConsumer consumer, QueueConfig config,
                                              ReadPointer readPointer, boolean construct) throws OperationException {
      // Note: QueueConfig.groupSize and QueueConfig.partitioningKey will not be set when calling from configure

      // Read reconfig partition information
      readQueueStateStore.addColumnName(RECONFIG_PARTITIONER);

      QueueStateImpl queueState = super.constructQueueStateInternal(consumer, config, readPointer, construct);
      OperationResult<Map<byte[], byte[]>> stateBytes = readQueueStateStore.getReadResult();
      if(!stateBytes.isEmpty()) {
        byte[] configPartitionerBytes = stateBytes.getValue().get(RECONFIG_PARTITIONER);
        if(!isNullOrEmpty(configPartitionerBytes)) {
          try {
            // TODO: Read and check schema
            ReconfigPartitionersList partitioners = ReconfigPartitionersList.decode(new BinaryDecoder(
              new ByteArrayInputStream(configPartitionerBytes)));
            queueState.setReconfigPartitionersList(partitioners);
          } catch (IOException e) {
            throw new OperationException(StatusCode.INTERNAL_ERROR,
                                         getLogMessage("Exception while deserializing reconfig partitioners"), e);
          }
        }
      }
      return queueState;
    }

    @Override
    public void saveDequeueState(QueueConsumer consumer, QueueConfig config, QueueStateImpl queueState, ReadPointer readPointer) throws OperationException {
      // Write reconfig partition information
      ByteArrayOutputStream bos = new ByteArrayOutputStream();
      Encoder encoder = new BinaryEncoder(bos);
      try {
        queueState.getReconfigPartitionersList().encode(encoder);
      } catch(IOException e) {
        throw new OperationException(StatusCode.INTERNAL_ERROR,
                                     getLogMessage("Exception while serializing reconfig partitioners"), e);
      }
      writeQueueStateStore.addColumnName(RECONFIG_PARTITIONER);
      writeQueueStateStore.addColumnValue(bos.toByteArray());
      super.saveDequeueState(consumer, config, queueState, readPointer);
    }

    @Override
    public void deleteDequeueState(QueueConsumer consumer) throws OperationException {
      writeQueueStateStore.addColumnName(RECONFIG_PARTITIONER);
      writeQueueStateStore.addColumnValue(new byte[0]);
      super.deleteDequeueState(consumer);
    }

    @Override
    public void configure(List<QueueConsumer> currentConsumers, List<QueueStateImpl> queueStates, QueueConfig config,
                          final long groupId, final int currentConsumerCount, final int newConsumerCount,
                          ReadPointer readPointer) throws OperationException {
      // Note: the consumers list passed here does not contain QueueConsumer.partitioningKey

      if(currentConsumers.size() != currentConsumerCount) {
        throw new OperationException(
          StatusCode.INTERNAL_ERROR,
          getLogMessage(String.format("Size of passed in consumer list (%d) is not equal to currentConsumerCount (%d)",
                                      currentConsumers.size(), currentConsumerCount)));
      }

      // TODO: does consumers list need to be sorted on instanceId?
      long minAckedEntryId = Long.MAX_VALUE;
      ReconfigPartitioner reconfigPartitioner =
        new ReconfigPartitioner(currentConsumerCount, config.getPartitionerType());
      for(QueueConsumer consumer : currentConsumers) {
        QueueStateImpl queueState = (QueueStateImpl) consumer.getQueueState();
        // Since there are no inflight entries, all entries till and including consumer read pointer are acked
        long ackedEntryId = queueState.getConsumerReadPointer();
        if(ackedEntryId < minAckedEntryId) {
          minAckedEntryId = ackedEntryId;
        }
        reconfigPartitioner.add(consumer.getInstanceId(), ackedEntryId);
      }

      DequeueStrategy dequeueStrategy = getDequeueStrategy(config.getPartitionerType().getPartitioner());

      for(int j = 0; j < newConsumerCount; ++j) {
        QueueConsumer consumer;
        QueueStateImpl queueState;
        if(j < currentConsumerCount) {
          consumer = currentConsumers.get(j);
          queueState = (QueueStateImpl) consumer.getQueueState();
          queueState.setTransientWorkingSet(TransientWorkingSet.emptySet());
        } else {
          // Note: the consumer created here does not contain QueueConsumer.partitioningKey
          consumer = new StatefulQueueConsumer(j, groupId, newConsumerCount, config);
          queueState = dequeueStrategy.constructQueueState(consumer, config, readPointer);
          consumer.setQueueState(queueState);
        }

        if(!currentConsumers.isEmpty()) {
          // Modify queue state for active consumers
          // Add reconfigPartitioner
          queueState.setReconfigPartitionersList(
            new ReconfigPartitionersList(
              Lists.newArrayList(Iterables.concat(
                queueState.getReconfigPartitionersList().getReconfigPartitioners(),
                Collections.singleton(reconfigPartitioner))
              )
            ));

          // Move consumer read pointer to the min acked entry for all consumers
          if(minAckedEntryId != Long.MAX_VALUE) {
            queueState.setConsumerReadPointer(minAckedEntryId);
          }
        }
        // TODO: save queue states for all consumers in a single call
        saveDequeueState(consumer, config, queueState, readPointer);
      }

      // Delete queue state for removed consumers, if any
      for(int j = newConsumerCount; j < currentConsumerCount; ++j) {
        QueueConsumer consumer = currentConsumers.get(j);
        // TODO: save and delete queue states for all consumers in a single call
        deleteDequeueState(consumer);
      }
    }
  }

=======
      writeQueueStateStore.addColumnValue(Bytes.EMPTY_BYTE_ARRAY);
      writeQueueStateStore.addColumnValue(Bytes.EMPTY_BYTE_ARRAY);
      writeQueueStateStore.addColumnValue(Bytes.EMPTY_BYTE_ARRAY);
      writeQueueStateStore.write();
      // TODO: delete evict information for the consumer
    }

    /**
     * @returns true if all entries were skipped because they are invalid or evicted. That means we have to move the
     * consumer past these entries and fetch again.
     */
    protected boolean readEntries(QueueConsumer consumer, QueueConfig config, QueueStateImpl queueState,
                                  ReadPointer readPointer, List<Long> entryIds) throws OperationException{
      if(LOG.isTraceEnabled()) {
        LOG.trace(getLogMessage(String.format("Reading entries from storage - %s", entryIds)));
      }

      if(entryIds.isEmpty()) {
        return false;
      }

      // Copy over the entries that are dequeued, but not yet acked
      Map<Long, byte[]> currentCachedEntries = queueState.getTransientWorkingSet().getCachedEntries();
      Map<Long, byte[]> newCachedEntries = Maps.newHashMap();
      for(long entryId : queueState.getDequeueEntrySet().getEntryIds()) {
        byte[] entry = currentCachedEntries.get(entryId);
        if(entry != null) {
          newCachedEntries.put(entryId, entry);
        }
      }

      List<Long> readEntryIds = Lists.newArrayListWithCapacity(entryIds.size());

      try {
        final byte[][] entryRowKeys = new byte[entryIds.size()][];
        for(int i = 0; i < entryIds.size(); ++i) {
          entryRowKeys[i] = makeRowKey(GLOBAL_DATA_PREFIX, entryIds.get(i));
        }

        final byte[][] entryColKeys = new byte[][]{ ENTRY_META, ENTRY_DATA };
        OperationResult<Map<byte[], Map<byte[], byte[]>>> entriesResult =
          table.getAllColumns(entryRowKeys, entryColKeys, readPointer);
        if (entriesResult.isEmpty()) {
          return false;
        } else {
          boolean allInvalid = true;
          for(int i = 0; i < entryIds.size(); ++i) {
            Map<byte[], byte[]> entryMap = entriesResult.getValue().get(entryRowKeys[i]);
            if(entryMap == null) {
              if (LOG.isTraceEnabled()) {
                LOG.trace(getLogMessage(
                  String.format("Entry with entryId %d does not exist yet. Treating this as end of queue.",
                                entryIds.get(i))));
              }
              return false;
            }
            byte[] entryMetaBytes = entryMap.get(ENTRY_META);
            if(entryMetaBytes == null) {
              if (LOG.isTraceEnabled()) {
                LOG.trace(getLogMessage(
                  String.format("No entry meta data found for existing entryId %d. Treating this as end of queue.",
                                entryIds.get(i))));
              }
              return false;
            }
            EntryMeta entryMeta = EntryMeta.fromBytes(entryMetaBytes);
            if (LOG.isTraceEnabled()) {
              LOG.trace(getLogMessage("entryId:" + entryIds.get(i) + ". entryMeta : " + entryMeta.toString()));
            }

            // Check if entry has been invalidated or evicted
            if (entryMeta.isInvalid() || entryMeta.isEvicted()) {
              if (LOG.isTraceEnabled()) {
                LOG.trace(getLogMessage("Found invalidated or evicted entry at " + entryIds.get(i) +
                                          " (" + entryMeta.toString() + ")"));
              }
            } else {
              // Entry is visible and valid!
              assert(entryMeta.isValid());
              long entryId = entryIds.get(i);
              byte [] entryData = entryMap.get(ENTRY_DATA);
              newCachedEntries.put(entryId, entryData);
              readEntryIds.add(entryId);
              allInvalid = false;
            }
          }
          return allInvalid;
        }
      } finally {
        // Update queue state
        queueState.setTransientWorkingSet(new TransientWorkingSet(readEntryIds, newCachedEntries));
      }
    }

    @Override
    public void fetchNextEntries(QueueConsumer consumer, QueueConfig config,
                                       QueueStateImpl queueState, ReadPointer readPointer) throws OperationException {

      while (!queueState.getTransientWorkingSet().hasNext()) {
        List<Long> nextEntryIds = claimNextEntries(consumer, config, queueState, readPointer);
        if (nextEntryIds.isEmpty()) {
          return;
        }
        boolean allInvalid = readEntries(consumer, config, queueState, readPointer, nextEntryIds);
        if (allInvalid) {
          // all the entries returned by the dequeue strategy are invalid.
          // we must ignore them and remember that in the queue state, and try again
          ignoreInvalidEntries(queueState, nextEntryIds);
          continue;
        }
        // we either found no more entries (not even invalid ones), or we have at least one valid entry.
        break;
      }
    }

    /**
     * claim the next batch of entries from the queue using the partitioner, without reading the entry data yet
     */
    protected abstract List<Long> claimNextEntries(QueueConsumer consumer, QueueConfig config,
                                                   QueueStateImpl queueState, ReadPointer readPointer)
      throws OperationException;

    /**
     * mark the given entry ids as consumed, so that will not be claimed subsequently
     */
    protected abstract void ignoreInvalidEntries(QueueStateImpl queueState, List<Long> invalidEntryIds)
      throws OperationException;

  }

  abstract class AbstractDisjointDequeueStrategy extends AbstractDequeueStrategy implements DequeueStrategy {
    @Override
    protected QueueStateImpl constructQueueStateInternal(QueueConsumer consumer, QueueConfig config,
                                              ReadPointer readPointer, boolean construct) throws OperationException {
      // Note: QueueConfig.groupSize and QueueConfig.partitioningKey will not be set when calling from configure

      // Read reconfig partition information
      readQueueStateStore.addColumnName(RECONFIG_PARTITIONER);

      QueueStateImpl queueState = super.constructQueueStateInternal(consumer, config, readPointer, construct);
      OperationResult<Map<byte[], byte[]>> stateBytes = readQueueStateStore.getReadResult();
      if(!stateBytes.isEmpty()) {
        byte[] configPartitionerBytes = stateBytes.getValue().get(RECONFIG_PARTITIONER);
        if(!isNullOrEmpty(configPartitionerBytes)) {
          try {
            // TODO: Read and check schema
            ReconfigPartitionersList partitioners = ReconfigPartitionersList.decode(new BinaryDecoder(
              new ByteArrayInputStream(configPartitionerBytes)));
            queueState.setReconfigPartitionersList(partitioners);
          } catch (IOException e) {
            throw new OperationException(StatusCode.INTERNAL_ERROR,
                                         getLogMessage("Exception while deserializing reconfig partitioners"), e);
          }
        }
      }
      return queueState;
    }

    @Override
    public void saveDequeueState(QueueConsumer consumer, QueueConfig config, QueueStateImpl queueState, ReadPointer readPointer) throws OperationException {
      // Write reconfig partition information
      ByteArrayOutputStream bos = new ByteArrayOutputStream();
      Encoder encoder = new BinaryEncoder(bos);
      try {
        queueState.getReconfigPartitionersList().encode(encoder);
      } catch(IOException e) {
        throw new OperationException(StatusCode.INTERNAL_ERROR,
                                     getLogMessage("Exception while serializing reconfig partitioners"), e);
      }
      writeQueueStateStore.addColumnName(RECONFIG_PARTITIONER);
      writeQueueStateStore.addColumnValue(bos.toByteArray());
      super.saveDequeueState(consumer, config, queueState, readPointer);
    }

    @Override
    public void deleteDequeueState(QueueConsumer consumer) throws OperationException {
      writeQueueStateStore.addColumnName(RECONFIG_PARTITIONER);
      writeQueueStateStore.addColumnValue(Bytes.EMPTY_BYTE_ARRAY);
      super.deleteDequeueState(consumer);
    }

    @Override
    public void configure(List<QueueConsumer> currentConsumers, List<QueueStateImpl> queueStates, QueueConfig config,
                          final long groupId, final int currentConsumerCount, final int newConsumerCount,
                          ReadPointer readPointer) throws OperationException {
      // Note: the consumers list passed here does not contain QueueConsumer.partitioningKey

      if(currentConsumers.size() != currentConsumerCount) {
        throw new OperationException(
          StatusCode.INTERNAL_ERROR,
          getLogMessage(String.format("Size of passed in consumer list (%d) is not equal to currentConsumerCount (%d)",
                                      currentConsumers.size(), currentConsumerCount)));
      }

      long minAckedEntryId = Long.MAX_VALUE;
      ReconfigPartitioner reconfigPartitioner =
        new ReconfigPartitioner(currentConsumerCount, config.getPartitionerType());
      for(QueueConsumer consumer : currentConsumers) {
        QueueStateImpl queueState = (QueueStateImpl) consumer.getQueueState();
        // Since there are no inflight entries, all entries till and including consumer read pointer are acked
        long ackedEntryId = queueState.getConsumerReadPointer();
        if(ackedEntryId < minAckedEntryId) {
          minAckedEntryId = ackedEntryId;
        }
        reconfigPartitioner.add(consumer.getInstanceId(), ackedEntryId);
      }

      DequeueStrategy dequeueStrategy = getDequeueStrategy(config.getPartitionerType().getPartitioner());

      // Consumer zero is never deleted, so read partitioning information from consumer zero
      ReconfigPartitionersList oldReconfigPartitionerList = queueStates.isEmpty() ?
        ReconfigPartitionersList.getEmptyList() : queueStates.get(0).getReconfigPartitionersList();
      // Run compaction
      if(minAckedEntryId != Long.MAX_VALUE) {
        oldReconfigPartitionerList.compact(minAckedEntryId);
      }

      for(int j = 0; j < newConsumerCount; ++j) {
        QueueConsumer consumer;
        QueueStateImpl queueState;
        if(j < currentConsumerCount) {
          consumer = currentConsumers.get(j);
          queueState = (QueueStateImpl) consumer.getQueueState();
          queueState.setTransientWorkingSet(TransientWorkingSet.emptySet());
        } else {
          // Note: the consumer created here does not contain QueueConsumer.partitioningKey
          consumer = new StatefulQueueConsumer(j, groupId, newConsumerCount, config);
          queueState = dequeueStrategy.constructQueueState(consumer, config, readPointer);
          consumer.setQueueState(queueState);
        }

        if(!currentConsumers.isEmpty()) {
          // Modify queue state for active consumers
          // Add reconfigPartitioner
          queueState.setReconfigPartitionersList(
            new ReconfigPartitionersList(
              Lists.newArrayList(Iterables.concat(
                oldReconfigPartitionerList.getReconfigPartitioners(),
                Collections.singleton(reconfigPartitioner))
              )
            ));

          // Move consumer read pointer to the min acked entry for all consumers
          if(minAckedEntryId != Long.MAX_VALUE) {
            queueState.setConsumerReadPointer(minAckedEntryId);
          }
        }
        // TODO: save queue states for all consumers in a single call
        saveDequeueState(consumer, config, queueState, readPointer);
      }

      // Delete queue state for removed consumers, if any
      for(int j = newConsumerCount; j < currentConsumerCount; ++j) {
        QueueConsumer consumer = currentConsumers.get(j);
        // TODO: save and delete queue states for all consumers in a single call
        deleteDequeueState(consumer);
      }
    }

    @Override
    protected void ignoreInvalidEntries(QueueStateImpl queueState, List<Long> invalidEntryIds) throws OperationException {
      queueState.setConsumerReadPointer(invalidEntryIds.get(invalidEntryIds.size() - 1));
    }
  }

>>>>>>> 037e9c0c
  class HashDequeueStrategy extends AbstractDisjointDequeueStrategy implements DequeueStrategy {
    @Override
    public List<Long> claimNextEntries(
      QueueConsumer consumer, QueueConfig config, QueueStateImpl queueState, ReadPointer readPointer)
      throws OperationException {
      long entryId = queueState.getConsumerReadPointer();
      QueuePartitioner partitioner=config.getPartitionerType().getPartitioner();
      List<Long> newEntryIds = new ArrayList<Long>();

      outerLoop:
      while (newEntryIds.isEmpty()) {
        if(entryId >= queueState.getQueueWritePointer()) {
          // Reached the end of queue as per cached QueueWritePointer,
          // read it again to see if there is any progress made by producers
          // TODO: use raw Get instead of the workaround of incrementing zero
          long queueWritePointer = table.incrementAtomicDirtily(
            makeRowName(GLOBAL_ENTRY_ID_PREFIX), GLOBAL_ENTRYID_COUNTER, 0);
          queueState.setQueueWritePointer(queueWritePointer);
          if(LOG.isTraceEnabled()) {
            LOG.trace(getLogMessage(String.format("New queueWritePointer = %d", queueWritePointer)));
          }
          // If still no progress, return empty queue
          if(entryId >= queueState.getQueueWritePointer()) {
            return Collections.EMPTY_LIST;
          }
        }

        final int batchSize = getBatchSize(config);
        long startEntryId = entryId + 1;
        long endEntryId =
                startEntryId + (batchSize * consumer.getGroupSize()) < queueState.getQueueWritePointer() ?
                    startEntryId + (batchSize * consumer.getGroupSize()) : queueState.getQueueWritePointer();

        // Read  header data from underlying storage, if any
        final int cacheSize = (int)(endEntryId - startEntryId + 1);
        final String partitioningKey = consumer.getPartitioningKey();
        if(partitioningKey == null || partitioningKey.isEmpty()) {
          throw new OperationException(StatusCode.INTERNAL_ERROR,
            getLogMessage("Using Hash Partitioning with null/empty partitioningKey."));
        }
        final byte [][] rowKeys = new byte[cacheSize][];
        for(int id = 0; id < cacheSize; ++id) {
          rowKeys[id] = makeRowKey(GLOBAL_DATA_PREFIX, startEntryId + id);
        }
        final byte[][] columnKeys = new byte[1][];
        columnKeys[0] = makeColumnName(ENTRY_HEADER, partitioningKey);
        OperationResult<Map<byte[], Map<byte[], byte[]>>> headerResult =
          table.getAllColumns(rowKeys, columnKeys, readPointer);

        // Determine which entries  need to be read from storage
        for(int id = 0; id < cacheSize; ++id) {
          if (newEntryIds.size() >= batchSize) {
            break;
          }
          final long currentEntryId = startEntryId + id;
          if (!headerResult.isEmpty()) {
            Map<byte[], Map<byte[], byte[]>> headerValue = headerResult.getValue();
            Map<byte[], byte[]> headerMap = headerValue.get(rowKeys[id]);
            if(headerMap == null) {
              break outerLoop;
            }
            byte[] hashBytes = headerMap.get(columnKeys[0]);
            if(hashBytes == null) {
              break outerLoop;
            }
            int hashValue = Bytes.toInt(hashBytes);
            if(partitioner.shouldEmit(consumer.getGroupSize(), consumer.getInstanceId(), currentEntryId, hashValue) &&
              queueState.getReconfigPartitionersList().shouldEmit(
                consumer.getGroupSize(), consumer.getInstanceId(), currentEntryId, hashValue)
              ) {
              newEntryIds.add(currentEntryId);
            }
          } else {
            // Not able to read header
            break outerLoop;
          }
        }
        entryId = endEntryId;
      }
      return newEntryIds;
    }
  }

  class RoundRobinDequeueStrategy extends AbstractDisjointDequeueStrategy implements DequeueStrategy {
    @Override
    public List<Long> claimNextEntries(QueueConsumer consumer, QueueConfig config, QueueStateImpl queueState,
                                       ReadPointer readPointer) throws OperationException {
      long entryId = queueState.getConsumerReadPointer();
      QueuePartitioner partitioner=config.getPartitionerType().getPartitioner();
      List<Long> newEntryIds = new ArrayList<Long>();

      while (newEntryIds.isEmpty()) {
        if(entryId >= queueState.getQueueWritePointer()) {
          // Reached the end of queue as per cached QueueWritePointer,
          // read it again to see if there is any progress made by producers
          // TODO: use raw Get instead of the workaround of incrementing zero
          long queueWritePointer = table.incrementAtomicDirtily(
            makeRowName(GLOBAL_ENTRY_ID_PREFIX), GLOBAL_ENTRYID_COUNTER, 0);
          queueState.setQueueWritePointer(queueWritePointer);
          // If still no progress, return empty queue
          if(entryId >= queueState.getQueueWritePointer()) {
            return Collections.EMPTY_LIST;
          }
        }

        final int batchSize = getBatchSize(config);
        long startEntryId = entryId + 1;
        long endEntryId =
                  startEntryId + (batchSize * consumer.getGroupSize()) < queueState.getQueueWritePointer() ?
                  startEntryId + (batchSize * consumer.getGroupSize()) : queueState.getQueueWritePointer();

        final int cacheSize = (int)(endEntryId - startEntryId + 1);

        // Determine which entries  need to be read from storage
        for(int id = 0; id < cacheSize; ++id) {
          if (newEntryIds.size() >= batchSize) {
            break;
          }
          final long currentEntryId = startEntryId + id;
          if(partitioner.shouldEmit(consumer.getGroupSize(), consumer.getInstanceId(), currentEntryId) &&
            queueState.getReconfigPartitionersList()
              .shouldEmit(consumer.getGroupSize(), consumer.getInstanceId(), currentEntryId)
            ) {
            newEntryIds.add(currentEntryId);
          }
        }
        entryId = endEntryId;
      }
      return newEntryIds;
    }
  }

  /**
   *  In FifoDequeueStrategy, the next entries are claimed by a consumer by incrementing a
   *  group-shared counter (group read pointer) atomically.
   *  The entries are claimed in batches, the claimed range is recorded in
   *  CLAIMED_ENTRY_BEGIN and CLAIMED_ENTRY_END columns
   */
  class FifoDequeueStrategy extends AbstractDequeueStrategy implements DequeueStrategy {
    @Override
    protected QueueStateImpl constructQueueStateInternal(QueueConsumer consumer, QueueConfig config,
                                              ReadPointer readPointer, boolean construct) throws OperationException {
      // Note: QueueConfig.groupSize and QueueConfig.partitioningKey will not be set when calling from configure

      // Read CLAIMED_ENTRY_LIST and store it in queueState
      readQueueStateStore.addColumnName(CLAIMED_ENTRY_LIST);

      QueueStateImpl queueState = super.constructQueueStateInternal(consumer, config, readPointer, construct);
      OperationResult<Map<byte[], byte[]>> stateBytes = readQueueStateStore.getReadResult();
      if(!stateBytes.isEmpty()) {
        byte[] claimedEntryListBytes = stateBytes.getValue().get(CLAIMED_ENTRY_LIST);
        if(!isNullOrEmpty(claimedEntryListBytes)) {
          ClaimedEntryList claimedEntryList;
          try {
            // TODO: Read and check schema
            claimedEntryList = ClaimedEntryList.decode(
              new BinaryDecoder(new ByteArrayInputStream(claimedEntryListBytes)));
          } catch (IOException e) {
            throw new OperationException(StatusCode.INTERNAL_ERROR,
                                         getLogMessage("Exception while deserializing CLAIMED_ENTRY_LIST"), e);
          }
          queueState.setClaimedEntryList(claimedEntryList);
        }
      }
      return queueState;
    }

    @Override
    public void saveDequeueState(QueueConsumer consumer, QueueConfig config, QueueStateImpl queueState,
                                 ReadPointer readPointer) throws OperationException {
      // We can now move the claimed entry begin pointer to dequeueEntrySet.max() + 1
      if(!queueState.getDequeueEntrySet().isEmpty()) {
        long maxDequeuedEntry = queueState.getDequeueEntrySet().max().getEntryId();
        if(maxDequeuedEntry >= queueState.getClaimedEntryList().getClaimedEntry().getBegin()) {
          queueState.getClaimedEntryList().moveForwardTo(maxDequeuedEntry + 1);
        }
      }

<<<<<<< HEAD
=======
      ClaimedEntryRange firstClaimed = queueState.getClaimedEntryList().getClaimedEntry();
      if (firstClaimed.isValid() && firstClaimed.getBegin() < queueState.getConsumerReadPointer()) {
        queueState.setConsumerReadPointer(firstClaimed.getBegin());
      }
>>>>>>> 037e9c0c
      // Add CLAIMED_ENTRY_LIST writeQueueStateStore so that they can be written
      // to underlying storage by base class saveDequeueState
      writeQueueStateStore.addColumnName(CLAIMED_ENTRY_LIST);
      ByteArrayOutputStream bos = new ByteArrayOutputStream();
      try {
        queueState.getClaimedEntryList().encode(new BinaryEncoder(bos));
      } catch (IOException e) {
        throw new OperationException(StatusCode.INTERNAL_ERROR,
                                     getLogMessage("Exception while serializing CLAIMED_ENTRY_LIST"), e);
      }
      writeQueueStateStore.addColumnValue(bos.toByteArray());

      super.saveDequeueState(consumer, config, queueState, readPointer);
    }

    @Override
    public void deleteDequeueState(QueueConsumer consumer) throws OperationException {
      writeQueueStateStore.addColumnName(CLAIMED_ENTRY_LIST);
<<<<<<< HEAD
      writeQueueStateStore.addColumnValue(new byte[0]);
=======
      writeQueueStateStore.addColumnValue(Bytes.EMPTY_BYTE_ARRAY);
>>>>>>> 037e9c0c
      super.deleteDequeueState(consumer);
    }

    /**
     * Returns the group read pointer for the consumer. This also initializes the group read pointer
     * when the consumer group is starting for the first time.
     * @param consumer
     * @return group read pointer
     * @throws OperationException
     */
    private long getGroupReadPointer(QueueConsumer consumer) throws OperationException {
      // Fetch the group read pointer
      final byte[] rowKey = makeRowKey(GROUP_READ_POINTER, consumer.getGroupId());
      // TODO: use raw Get instead of the workaround of incrementing zero
      // TODO: move counters into oracle
      long groupReadPointer = table.incrementAtomicDirtily(rowKey, GROUP_READ_POINTER, 0);

      // If read pointer is zero then this the first time the consumer group is running, initialize the read pointer
      if(groupReadPointer == 0) {
        long lastEvictEntry = getLastEvictEntry();
        if(lastEvictEntry != INVALID_ENTRY_ID) {
          table.compareAndSwapDirty(rowKey, GROUP_READ_POINTER, Bytes.toBytes(groupReadPointer),
                                    Bytes.toBytes(lastEvictEntry));
          // No need to read the group read pointer again, since we are looking for an approximate value anyway.
          return lastEvictEntry;
        }
      }
      return groupReadPointer;
    }

    @Override
    public List<Long> claimNextEntries(QueueConsumer consumer, QueueConfig config, QueueStateImpl queueState,
                                       ReadPointer readPointer) throws OperationException {
      // Determine the next batch of entries that can be dequeued by this consumer
      List<Long> newEntryIds = new ArrayList<Long>();

      // If claimed entries exist, return them. This can happen when the queue cache is lost due to consumer
      // crash or other reasons
<<<<<<< HEAD
      ClaimedEntry claimedEntry = queueState.getClaimedEntryList().getClaimedEntry();
      if(claimedEntry.isValid()) {
        for(long i = claimedEntry.getBegin(); i <= claimedEntry.getEnd(); ++i) {
=======
      ClaimedEntryRange claimedEntryRange = queueState.getClaimedEntryList().getClaimedEntry();
      if(claimedEntryRange.isValid()) {
        for(long i = claimedEntryRange.getBegin(); i <= claimedEntryRange.getEnd(); ++i) {
>>>>>>> 037e9c0c
          newEntryIds.add(i);
        }
        return newEntryIds;
      }

      // Else claim new queue entries
      final int batchSize = getBatchSize(config);
      QueuePartitioner partitioner=config.getPartitionerType().getPartitioner();
      while (newEntryIds.isEmpty()) {
        // Fetch the group read pointer
        long groupReadPointer = getGroupReadPointer(consumer);
        if(groupReadPointer + batchSize >= queueState.getQueueWritePointer()) {
          // Reached the end of queue as per cached QueueWritePointer,
          // read it again to see if there is any progress made by producers
          // TODO: use raw Get instead of the workaround of incrementing zero
          // TODO: move counters into oracle
          long queueWritePointer = table.incrementAtomicDirtily(
            makeRowName(GLOBAL_ENTRY_ID_PREFIX), GLOBAL_ENTRYID_COUNTER, 0);
          queueState.setQueueWritePointer(queueWritePointer);
        }

        // End of queue reached
        if(groupReadPointer >= queueState.getQueueWritePointer()) {
          return Collections.emptyList();
        }

        // If there are enough entries for all consumers to claim, then claim batchSize entries
        // Otherwise divide the entries equally among all consumers
        long curBatchSize =
          groupReadPointer + (batchSize * consumer.getGroupSize()) < queueState.getQueueWritePointer() ?
          batchSize : (queueState.getQueueWritePointer() - groupReadPointer) / consumer.getGroupSize();
        // Make sure there is progress
        if(curBatchSize < 1) {
          curBatchSize = 1;
        }

        // Claim the entries by incrementing GROUP_READ_POINTER
        long endEntryId = table.incrementAtomicDirtily(makeRowKey(GROUP_READ_POINTER, consumer.getGroupId()),
                                                       GROUP_READ_POINTER, curBatchSize);
        long startEntryId = endEntryId - curBatchSize + 1;
        // Note: incrementing GROUP_READ_POINTER, and storing the claimed entryIds in HBase ideally need to
        // happen atomically. HBase doesn't support atomic increment and put.
        // Also, for performance reasons we have moved the write to method saveDequeueEntryState where
        // all writes for a dequeue happen
        queueState.getClaimedEntryList().add(startEntryId, endEntryId);

        final int cacheSize = (int)(endEntryId - startEntryId + 1);

        // Determine which entries  need to be read from storage based on partition type
        for(int id = 0; id < cacheSize; ++id) {
          final long currentEntryId = startEntryId + id;
          // TODO: No need for partitioner in FIFO
          if(partitioner.shouldEmit(consumer.getGroupSize(), consumer.getInstanceId(), currentEntryId) &&
            queueState.getReconfigPartitionersList().
              shouldEmit(consumer.getGroupSize(), consumer.getInstanceId(), currentEntryId)
            ) {
            newEntryIds.add(currentEntryId);
          }
        }
      }
      return newEntryIds;
    }

    @Override
<<<<<<< HEAD
    public void configure(List<QueueConsumer> currentConsumers, List<QueueStateImpl> queueStates, QueueConfig config, final long groupId, final int currentConsumerCount, final int newConsumerCount, ReadPointer readPointer) throws OperationException {
=======
    protected void ignoreInvalidEntries(QueueStateImpl queueState, List<Long> invalidEntryIds)
      throws OperationException {
      queueState.getClaimedEntryList().moveForwardTo(invalidEntryIds.get(invalidEntryIds.size() - 1) + 1);
    }

    @Override
    public void configure(List<QueueConsumer> currentConsumers, List<QueueStateImpl> queueStates,
                          QueueConfig config, final long groupId, final int currentConsumerCount,
                          final int newConsumerCount, ReadPointer readPointer) throws OperationException {
>>>>>>> 037e9c0c
      if(newConsumerCount >= currentConsumerCount) {
        DequeueStrategy dequeueStrategy = getDequeueStrategy(config.getPartitionerType().getPartitioner());
        for(int i = currentConsumerCount; i < newConsumerCount; ++i) {
          StatefulQueueConsumer consumer = new StatefulQueueConsumer(i, groupId, newConsumerCount, config);
          QueueStateImpl queueState = dequeueStrategy.constructQueueState(consumer, config, readPointer);
          consumer.setQueueState(queueState);
          // TODO: save queue states for all consumers in a single call
          saveDequeueState(consumer, config, queueState, readPointer);
        }
        return;
      }

      if(currentConsumers.size() != currentConsumerCount) {
        throw new OperationException(
          StatusCode.INTERNAL_ERROR,
<<<<<<< HEAD
          getLogMessage(String.format("Size of passed in consumer list (%d) is not equal to currentConsumerCount (%d)", currentConsumers.size(), currentConsumerCount)));
=======
          getLogMessage(String.format("Size of passed in consumer list (%d) is not equal to currentConsumerCount (%d)",
                                      currentConsumers.size(), currentConsumerCount)));
>>>>>>> 037e9c0c
      }

      if(currentConsumers.isEmpty()) {
        // Nothing to do
        return;
      }

      PriorityQueue<ClaimedEntryList> priorityQueue = new PriorityQueue<ClaimedEntryList>(currentConsumerCount);
      for(int i = 0; i < newConsumerCount; ++i) {
        ClaimedEntryList claimedEntryList = queueStates.get(i).getClaimedEntryList();
        priorityQueue.add(claimedEntryList);
      }

      // Transfer the claimed entries of to be removed consumers to other consumers
      for(int i = newConsumerCount; i < currentConsumerCount; ++i) {
        ClaimedEntryList claimedEntryList = queueStates.get(i).getClaimedEntryList();
        ClaimedEntryList transferEntryList = priorityQueue.poll();
        transferEntryList.addAll(claimedEntryList);
        priorityQueue.add(transferEntryList);
      }

      // Save dequeue state of consumers that won't be removed
      for(int i = 0; i < newConsumerCount; ++i) {
        // TODO: save queue states for all consumers in a single call
        saveDequeueState(currentConsumers.get(i), config, queueStates.get(i), readPointer);
      }

      // Delete the state of removed consumers
      for(int i = newConsumerCount; i < currentConsumerCount; ++i) {
        // TODO: save and delete queue states for all consumers in a single call
        deleteDequeueState(currentConsumers.get(i));
      }
      return;
    }
  }
}<|MERGE_RESOLUTION|>--- conflicted
+++ resolved
@@ -312,18 +312,6 @@
       return new DequeueResult(DequeueResult.DequeueStatus.EMPTY);
     }
 
-<<<<<<< HEAD
-    // If still no queue entries available to dequue, return queue empty
-    if(!queueState.getTransientWorkingSet().hasNext()) {
-      if (LOG.isTraceEnabled()) {
-        LOG.trace(getLogMessage("End of queue reached using " + "read pointer " + readPointer));
-      }
-      dequeueStrategy.saveDequeueState(consumer, config, queueState, readPointer);
-      return new DequeueResult(DequeueResult.DequeueStatus.EMPTY);
-    }
-
-=======
->>>>>>> 037e9c0c
     if (!config.returnsBatch()) {
       // if returnBatch == false, return only the first transient one
       DequeueEntry dequeueEntry = queueState.getTransientWorkingSet().next();
@@ -373,12 +361,6 @@
 
   @Override
   public void ack(QueueEntryPointer entryPointer, QueueConsumer consumer, ReadPointer readPointer)
-    throws OperationException {
-    ack(new QueueEntryPointer[] { entryPointer }, consumer, readPointer);
-  }
-
-  @Override
-  public void ack(QueueEntryPointer [] entryPointers, QueueConsumer consumer, ReadPointer readPointer)
     throws OperationException {
     ack(new QueueEntryPointer[] { entryPointer }, consumer, readPointer);
   }
@@ -496,8 +478,6 @@
       return oldConsumerCount;
     }
 
-<<<<<<< HEAD
-=======
     // Delete eviction information for all groups
     // We get the list of groups to evict from the group eviction information. Whenever there is a configuration change
     // we'll need to delete the eviction information for all groups so that we always maintain eviction information for
@@ -505,7 +485,6 @@
     EvictionState evictionState = new EvictionState(table);
     evictionState.deleteGroupEvictionState(readPointer, TransactionOracle.DIRTY_WRITE_VERSION);
 
->>>>>>> 037e9c0c
     // Verify there are no inflight entries
     for (int i = 0; i < oldConsumerCount; ++i) {
       QueueStateImpl queueState = queueStates.get(i);
@@ -516,17 +495,6 @@
     }
 
     dequeueStrategy.configure(consumers, queueStates, config, groupId, oldConsumerCount, newConsumerCount, readPointer);
-<<<<<<< HEAD
-
-    // Delete eviction information for all groups
-    // We get the list of groups to evict from the group eviction information. Whenever there is a configuration change
-    // we'll need to delete the eviction information for all groups so that we always maintain eviction information for
-    // active groups only
-    EvictionState evictionState = new EvictionState(table);
-    evictionState.deleteGroupEvictionState(readPointer, TransactionOracle.DIRTY_WRITE_VERSION);
-
-=======
->>>>>>> 037e9c0c
     return oldConsumerCount;
   }
 
@@ -763,11 +731,7 @@
       int i = 0;
       for(Map.Entry<Long, Long> entry : groupEvictEntries.entrySet()) {
         columnKeys[i] = makeColumnName(GROUP_EVICT_ENTRY, entry.getKey());
-<<<<<<< HEAD
-        values[i] = Bytes.toBytes(entry.getValue());
-=======
         values[i] = Bytes.EMPTY_BYTE_ARRAY;
->>>>>>> 037e9c0c
         ++i;
       }
       table.put(GLOBAL_EVICT_META_ROW, columnKeys, writeVersion, values);
@@ -1239,7 +1203,6 @@
         }
         size = decoder.readInt();
       }
-<<<<<<< HEAD
 
       int curPtr = decoder.readInt();
 
@@ -1303,70 +1266,6 @@
       result = 31 * result + curPtr;
       result = 31 * result + (cachedEntries != null ? cachedEntries.hashCode() : 0);
       return result;
-=======
-
-      int curPtr = decoder.readInt();
-
-      int mapSize = decoder.readInt();
-      Map<Long, byte[]> cachedEntries = Maps.newHashMapWithExpectedSize(mapSize);
-      while(mapSize > 0) {
-        for(int i= 0; i < mapSize; ++i) {
-          cachedEntries.put(decoder.readLong(), decoder.readBytes().array());
-        }
-        mapSize = decoder.readInt();
-      }
-      return new TransientWorkingSet(entries, curPtr, cachedEntries);
-    }
-
-    @Override
-    public boolean equals(Object o) {
-      if (this == o) return true;
-      if (o == null || getClass() != o.getClass()) {
-        return false;
-      }
-
-      TransientWorkingSet that = (TransientWorkingSet) o;
-
-      if (curPtr != that.curPtr) {
-        return false;
-      }
-      if (cachedEntries != null ?
-        !cachedEntriesEquals(cachedEntries, that.cachedEntries) :
-        that.cachedEntries != null) {
-        return false;
-      }
-      if (entryList != null ? !entryList.equals(that.entryList) : that.entryList != null) {
-        return false;
-      }
-
-      return true;
-    }
-
-    private static boolean cachedEntriesEquals(Map<Long, byte[]> cachedEntries1, Map<Long, byte[]> cachedEntries2) {
-      if(cachedEntries1.size() != cachedEntries2.size()) {
-        return false;
-      }
-      for(Map.Entry<Long, byte[]> entry : cachedEntries1.entrySet()) {
-        byte[] bytes2 = cachedEntries2.get(entry.getKey());
-        if(entry.getValue() == null || bytes2 == null) {
-          if(entry.getValue() != bytes2) {
-            return false;
-          } else {
-            if(!Bytes.equals(entry.getValue(), bytes2)) {
-              return false;
-            }
-          }
-        }
-      }
-      return true;
-    }
-
-    @Override
-    public int hashCode() {
-      int result = entryList != null ? entryList.hashCode() : 0;
-      result = 31 * result + curPtr;
-      result = 31 * result + (cachedEntries != null ? cachedEntries.hashCode() : 0);
-      return result;
     }
   }
 
@@ -1385,27 +1284,8 @@
 
     public int getInstanceId() {
       return instanceId;
->>>>>>> 037e9c0c
-    }
-  }
-
-  static class ReconfigPartitionInstance {
-    private final int instanceId;
-    private final long maxAckEntryId;
-
-<<<<<<< HEAD
-    ReconfigPartitionInstance(int instanceId, long maxAckEntryId) {
-      this.instanceId = instanceId;
-      this.maxAckEntryId = maxAckEntryId;
-    }
-
-    public long getMaxAckEntryId() {
-      return maxAckEntryId;
-    }
-
-    public int getInstanceId() {
-      return instanceId;
-=======
+    }
+
     public boolean isRedundant(long minAckEntryId) {
       return minAckEntryId > maxAckEntryId ? true : false;
     }
@@ -1757,641 +1637,6 @@
     @Override
     public int hashCode() {
       return reconfigPartitioners != null ? reconfigPartitioners.hashCode() : 0;
-    }
-  }
-
-  public static class QueueStateImpl implements QueueState {
-    // Note: QueueStateImpl does not override equals and hashcode,
-    // since in some cases we would want to include transient state in comparison and in some other cases not.
-
-    private TransientWorkingSet transientWorkingSet = TransientWorkingSet.emptySet();
-    private DequeuedEntrySet dequeueEntrySet;
-    private long consumerReadPointer = INVALID_ENTRY_ID;
-    private long queueWritePointer = FIRST_QUEUE_ENTRY_ID - 1;
-    private ClaimedEntryList claimedEntryList;
-    private long lastEvictTimeInSecs = 0;
-
-    private ReconfigPartitionersList reconfigPartitionersList = ReconfigPartitionersList.getEmptyList();
-
-    public QueueStateImpl() {
-      dequeueEntrySet = new DequeuedEntrySet();
-      claimedEntryList = new ClaimedEntryList();
-    }
-
-    public TransientWorkingSet getTransientWorkingSet() {
-      return transientWorkingSet;
-    }
-
-    public void setTransientWorkingSet(TransientWorkingSet transientWorkingSet) {
-      this.transientWorkingSet = transientWorkingSet;
-    }
-
-    public DequeuedEntrySet getDequeueEntrySet() {
-      return dequeueEntrySet;
-    }
-
-    public void setDequeueEntrySet(DequeuedEntrySet dequeueEntrySet) {
-      this.dequeueEntrySet = dequeueEntrySet;
-    }
-
-    public long getConsumerReadPointer() {
-      return consumerReadPointer;
-    }
-
-    public void setConsumerReadPointer(long consumerReadPointer) {
-      this.consumerReadPointer = consumerReadPointer;
-    }
-
-    public ClaimedEntryList getClaimedEntryList() {
-      return claimedEntryList;
-    }
-
-    public void setClaimedEntryList(ClaimedEntryList claimedEntryList) {
-      this.claimedEntryList = claimedEntryList;
->>>>>>> 037e9c0c
-    }
-
-    public void encode(Encoder encoder) throws IOException {
-      encoder.writeInt(instanceId)
-        .writeLong(maxAckEntryId);
-    }
-
-    public static ReconfigPartitionInstance decode(Decoder decoder) throws IOException {
-      int instanceId = decoder.readInt();
-      long maxAckEntryId = decoder.readLong();
-      return new ReconfigPartitionInstance(instanceId, maxAckEntryId);
-    }
-
-    @Override
-    public boolean equals(Object o) {
-      if (this == o) return true;
-      if (o == null || getClass() != o.getClass()) return false;
-
-      ReconfigPartitionInstance that = (ReconfigPartitionInstance) o;
-
-      if (instanceId != that.instanceId) return false;
-      if (maxAckEntryId != that.maxAckEntryId) return false;
-
-      return true;
-    }
-
-    @Override
-    public int hashCode() {
-      int result = instanceId;
-      result = 31 * result + (int) (maxAckEntryId ^ (maxAckEntryId >>> 32));
-      return result;
-    }
-
-    public ReconfigPartitionersList getReconfigPartitionersList() {
-      return reconfigPartitionersList;
-    }
-
-    public void setReconfigPartitionersList(ReconfigPartitionersList reconfigPartitionersList) {
-      this.reconfigPartitionersList = reconfigPartitionersList;
-    }
-
-    @Override
-    public String toString() {
-      return Objects.toStringHelper(this)
-<<<<<<< HEAD
-        .add("instanceId", instanceId)
-        .add("maxAckEntryId", maxAckEntryId)
-=======
-        .add("transientWorkingSet", transientWorkingSet)
-        .add("dequeueEntrySet", dequeueEntrySet)
-        .add("consumerReadPointer", consumerReadPointer)
-        .add("claimedEntryList", claimedEntryList)
-        .add("queueWritePointer", queueWritePointer)
-        .add("lastEvictTimeInSecs", lastEvictTimeInSecs)
-        .add("reconfigPartitionersList", reconfigPartitionersList)
->>>>>>> 037e9c0c
-        .toString();
-    }
-
-    public void encode(Encoder encoder) throws IOException {
-      // TODO: write and read schema
-      dequeueEntrySet.encode(encoder);
-      encoder.writeLong(consumerReadPointer);
-      claimedEntryList.encode(encoder);
-      encoder.writeLong(queueWritePointer);
-      encoder.writeLong(lastEvictTimeInSecs);
-      reconfigPartitionersList.encode(encoder);
-    }
-
-    public void encodeTransient(Encoder encoder) throws IOException {
-      encode(encoder);
-      transientWorkingSet.encode(encoder);
-    }
-
-    public static QueueStateImpl decode(Decoder decoder) throws IOException {
-      QueueStateImpl queueState = new QueueStateImpl();
-      queueState.setDequeueEntrySet(DequeuedEntrySet.decode(decoder));
-      queueState.setConsumerReadPointer(decoder.readLong());
-      queueState.setClaimedEntryList(ClaimedEntryList.decode(decoder));
-      queueState.setQueueWritePointer(decoder.readLong());
-      queueState.setLastEvictTimeInSecs(decoder.readLong());
-      queueState.setReconfigPartitionersList(ReconfigPartitionersList.decode(decoder));
-      return queueState;
-    }
-
-    public static QueueStateImpl decodeTransient(Decoder decoder) throws IOException {
-      QueueStateImpl queueState = QueueStateImpl.decode(decoder);
-      queueState.setTransientWorkingSet(TransientWorkingSet.decode(decoder));
-      return queueState;
-    }
-  }
-
-  static class ReconfigPartitioner implements QueuePartitioner {
-    private final int groupSize;
-    private final QueuePartitioner.PartitionerType partitionerType;
-    private final List<ReconfigPartitionInstance> reconfigPartitionInstances;
-
-    private static final ReconfigPartitioner EMPTY_RECONFIG_PARTITIONER = new ReconfigPartitioner();
-    public static ReconfigPartitioner getEmptyReconfigPartitioner() {
-      return EMPTY_RECONFIG_PARTITIONER;
-    }
-
-    // TODO: remove unneeded config info during saving
-    private ReconfigPartitioner() {
-      groupSize = 0;
-      partitionerType = PartitionerType.FIFO; // Doesn't matter what partition type
-      reconfigPartitionInstances = Collections.emptyList();
-    }
-
-    public ReconfigPartitioner(int groupSize, PartitionerType partitionerType) {
-      this.groupSize = groupSize;
-      this.partitionerType = partitionerType;
-      this.reconfigPartitionInstances = Lists.newArrayListWithCapacity(groupSize);
-    }
-
-    public void add(int consumerId, long maxAckEntryId) {
-      reconfigPartitionInstances.add(new ReconfigPartitionInstance(consumerId, maxAckEntryId));
-    }
-
-    private void add(ReconfigPartitionInstance info) {
-      reconfigPartitionInstances.add(info);
-    }
-
-    public int getGroupSize() {
-      return groupSize;
-    }
-
-    public PartitionerType getPartitionerType() {
-      return partitionerType;
-    }
-
-    public List<ReconfigPartitionInstance> getReconfigPartitionInstances() {
-      return reconfigPartitionInstances;
-    }
-
-    // TODO: remove isDisjoint and usesHeaderData methods from QueuePartitioner interface
-    @Override
-    public boolean isDisjoint() {
-      return false;  //To change body of implemented methods use File | Settings | File Templates.
-    }
-
-    @Override
-    public boolean usesHeaderData() {
-      return false;  //To change body of implemented methods use File | Settings | File Templates.
-    }
-
-    @Override
-    public boolean shouldEmit(int groupSize, int instanceId, long entryId, byte[] value) {
-      QueuePartitioner partitioner = partitionerType.getPartitioner();
-      for(ReconfigPartitionInstance reconfigInfo : reconfigPartitionInstances) {
-        // Ignore passed in groupSize and instanceId since we are partitioning using old information
-        // No consumer with reconfigPartitioner.getInstanceId() should have already acked entryId
-        if(entryId <= reconfigInfo.getMaxAckEntryId() &&
-          partitioner.shouldEmit(this.groupSize, reconfigInfo.getInstanceId(), entryId, value)) {
-          return false;
-        }
-      }
-      return true;
-    }
-
-    @Override
-    public boolean shouldEmit(int groupSize, int instanceId, long entryId, int hash) {
-      QueuePartitioner partitioner = partitionerType.getPartitioner();
-      for(ReconfigPartitionInstance reconfigInfo : reconfigPartitionInstances) {
-        // Ignore passed in groupSize and instanceId since we are partitioning using old information
-        // No consumer with reconfigPartitioner.getInstanceId() should have already acked entryId
-        if(entryId <= reconfigInfo.getMaxAckEntryId() &&
-          partitioner.shouldEmit(this.groupSize, reconfigInfo.getInstanceId(), entryId, hash)) {
-          return false;
-        }
-      }
-      return true;
-    }
-
-    @Override
-    public boolean shouldEmit(int groupSize, int instanceId, long entryId) {
-      QueuePartitioner partitioner = partitionerType.getPartitioner();
-      for(ReconfigPartitionInstance reconfigInfo : reconfigPartitionInstances) {
-        // Ignore passed in groupSize and instanceId since we are partitioning using old information
-        // No consumer with reconfigInfo.getInstanceId() should have already acked entryId
-        if(entryId <= reconfigInfo.getMaxAckEntryId() &&
-          partitioner.shouldEmit(this.groupSize, reconfigInfo.getInstanceId(), entryId)) {
-          return false;
-        }
-      }
-      return true;
-    }
-
-    public void compact(long consumerReadPointer) {
-      // TODO:
-    }
-
-    public void encode(Encoder encoder) throws IOException {
-      if(groupSize != reconfigPartitionInstances.size()) {
-        throw new IllegalStateException(String.format(
-          "Groupsize: %d is not equal to partition information objects %d", groupSize, reconfigPartitionInstances.size()));
-      }
-
-      // TODO: use common code to decode/encode lists
-      if(!reconfigPartitionInstances.isEmpty()) {
-        // Note: we are not writing reconfigPartitionInstances.size() again, we use groupSize as the size of the list
-        encoder.writeInt(groupSize)
-          .writeString(partitionerType.name());
-        for(ReconfigPartitionInstance info : reconfigPartitionInstances) {
-          info.encode(encoder);
-        }
-      }
-      encoder.writeInt(0); // zero denotes end of list as per AVRO spec
-    }
-
-    public static ReconfigPartitioner decode(Decoder decoder) throws IOException {
-      // TODO: use common code to decode/encode lists
-      // Note: we are not reading reconfigPartitionInstances.size() again, we use groupSize as the size of the list
-      int groupSize = decoder.readInt();
-      if(groupSize == 0) {
-        return ReconfigPartitioner.getEmptyReconfigPartitioner();
-      }
-
-      PartitionerType partitionerType = PartitionerType.valueOf(decoder.readString());
-      ReconfigPartitioner partitioner = new ReconfigPartitioner(groupSize, partitionerType);
-      int size = groupSize;
-      while(size > 0) {
-        for(int i = 0; i < size; ++i) {
-          partitioner.add(ReconfigPartitionInstance.decode(decoder));
-        }
-        size = decoder.readInt();
-      }
-
-      if(groupSize != partitioner.reconfigPartitionInstances.size()) {
-        throw new IllegalStateException(String.format(
-          "Groupsize: %d is not equal to partition information objects %d", groupSize,
-          partitioner.reconfigPartitionInstances.size()));
-      }
-      return partitioner;
-    }
-
-    @Override
-    public boolean equals(Object o) {
-      if (this == o) return true;
-      if (o == null || getClass() != o.getClass()) return false;
-
-      ReconfigPartitioner that = (ReconfigPartitioner) o;
-
-      if (groupSize != that.groupSize) return false;
-      if (partitionerType != that.partitionerType) return false;
-      if (!reconfigPartitionInstances.equals(that.reconfigPartitionInstances)) return false;
-
-      return true;
-    }
-
-    @Override
-    public int hashCode() {
-      int result = groupSize;
-      result = 31 * result + partitionerType.hashCode();
-      result = 31 * result + reconfigPartitionInstances.hashCode();
-      return result;
-    }
-
-    @Override
-    public String toString() {
-      return Objects.toStringHelper(this)
-        .add("groupSize", groupSize)
-        .add("partitionerType", partitionerType)
-        .add("reconfigPartitionInstances", reconfigPartitionInstances)
-        .toString();
-    }
-  }
-
-  public static class ReconfigPartitionersList implements QueuePartitioner {
-    private final List<ReconfigPartitioner> reconfigPartitioners;
-
-    private static final ReconfigPartitionersList EMPTY_RECONFIGURATION_PARTITIONERS_LIST =
-      new ReconfigPartitionersList(Collections.EMPTY_LIST);
-
-    public static ReconfigPartitionersList getEmptyList() {
-      return EMPTY_RECONFIGURATION_PARTITIONERS_LIST;
-    }
-
-    public ReconfigPartitionersList(List<ReconfigPartitioner> reconfigPartitioners) {
-      this.reconfigPartitioners = reconfigPartitioners;
-    }
-
-    public List<ReconfigPartitioner> getReconfigPartitioners() {
-      return reconfigPartitioners;
-    }
-
-    // TODO: remove isDisjoint and usesHeaderData methods from QueuePartitioner interface
-    @Override
-    public boolean isDisjoint() {
-      return false;  //To change body of implemented methods use File | Settings | File Templates.
-    }
-
-    @Override
-    public boolean usesHeaderData() {
-      return false;  //To change body of implemented methods use File | Settings | File Templates.
-    }
-
-    @Override
-    public boolean shouldEmit(int groupSize, int instanceId, long entryId, byte[] value) {
-      // Return false if the entry has been acknowledged by any of the previous partitions
-      for(ReconfigPartitioner partitioner : reconfigPartitioners) {
-        if(!partitioner.shouldEmit(groupSize, instanceId, entryId, value)) {
-          return false;
-        }
-      }
-      return true;
-    }
-
-    @Override
-    public boolean shouldEmit(int groupSize, int instanceId, long entryId, int hash) {
-      // Return false if the entry has been acknowledged by any of the previous partitions
-      for(ReconfigPartitioner partitioner : reconfigPartitioners) {
-        if(!partitioner.shouldEmit(groupSize, instanceId, entryId, hash)) {
-          return false;
-        }
-      }
-      return true;
-    }
-
-    @Override
-    public boolean shouldEmit(int groupSize, int instanceId, long entryId) {
-      // Return false if the entry has been acknowledged by any of the previous partitions
-      for(ReconfigPartitioner partitioner : reconfigPartitioners) {
-        if(!partitioner.shouldEmit(groupSize, instanceId, entryId)) {
-          return false;
-        }
-      }
-      return true;
-    }
-
-    // TODO: implement
-    public void compact(long consumerReadPointer) {
-
-    }
-
-    @Override
-    public String toString() {
-      return Objects.toStringHelper(this)
-        .add("reconfigPartitioners", reconfigPartitioners)
-        .toString();
-    }
-
-    public void encode(Encoder encoder) throws IOException {
-      // TODO: use common code to decode/encode lists
-      if(!reconfigPartitioners.isEmpty()) {
-        encoder.writeInt(reconfigPartitioners.size());
-        for(ReconfigPartitioner partitioner : reconfigPartitioners) {
-          partitioner.encode(encoder);
-        }
-      }
-      encoder.writeInt(0); // zero denotes end of list as per AVRO spec
-    }
-
-    public static ReconfigPartitionersList decode(Decoder decoder) throws IOException {
-      int size = decoder.readInt();
-      if(size == 0) {
-        return ReconfigPartitionersList.getEmptyList();
-      }
-
-      List<ReconfigPartitioner> reconfigPartitioners = Lists.newArrayList();
-      while(size > 0) {
-        for(int i = 0; i < size; ++i) {
-          reconfigPartitioners.add(ReconfigPartitioner.decode(decoder));
-        }
-        size = decoder.readInt();
-      }
-      return new ReconfigPartitionersList(reconfigPartitioners);
-    }
-  }
-
-  static class ClaimedEntryList implements Comparable<ClaimedEntryList> {
-    private ClaimedEntry current;
-    private List<ClaimedEntry> otherClaimedEntries;
-
-    public ClaimedEntryList() {
-      this.current = ClaimedEntry.getInvalidClaimedEntry();
-      // Note: using EMPTY_LIST vs emptyList() since we're doing an identity equals in add() method
-      this.otherClaimedEntries = Collections.EMPTY_LIST;
-    }
-
-    public ClaimedEntryList(ClaimedEntry claimedEntry, List<ClaimedEntry> otherClaimedEntries) {
-      this.current = claimedEntry;
-      this.otherClaimedEntries = otherClaimedEntries;
-    }
-
-    public void add(long begin, long end) {
-      ClaimedEntry claimedEntry = new ClaimedEntry(begin, end);
-      if(!claimedEntry.isValid()) {
-        return;
-      }
-      makeCurrentValid();
-      if(!current.isValid()) {
-        current = claimedEntry;
-      } else {
-        if(otherClaimedEntries == Collections.EMPTY_LIST) {
-          otherClaimedEntries = Lists.newArrayList();
-        }
-        otherClaimedEntries.add(claimedEntry);
-      }
-    }
-
-    public void addAll(ClaimedEntryList claimedEntryList) {
-      // Note: otherClaimedEntries can be EMPTY_LIST, add() makes sure to create a list if so
-      ClaimedEntry otherCurrent = claimedEntryList.getClaimedEntry();
-      add(otherCurrent.getBegin(), otherCurrent.getEnd());
-      otherClaimedEntries.addAll(claimedEntryList.otherClaimedEntries);
-    }
-
-    public void moveForwardTo(long entryId) {
-      if(entryId < current.getBegin()) {
-        throw new IllegalArgumentException(String.format
-          ("entryId (%d) shoudl not be less than begin (%d)", entryId, current.getBegin()));
-      }
-      current = current.move(entryId);
-      makeCurrentValid();
-    }
-
-    private void makeCurrentValid() {
-      while(!current.isValid() && !otherClaimedEntries.isEmpty()) {
-        current = otherClaimedEntries.remove(0);
-      }
-    }
-
-    public ClaimedEntry getClaimedEntry() {
-      makeCurrentValid();
-      return current;
-    }
-
-    public int size() {
-      // TODO: use the claimed entry range to determine size
-      return (current.isValid() ? 1 : 0) + otherClaimedEntries.size();
-    }
-
-    @Override
-    public int compareTo(ClaimedEntryList claimedEntryList) {
-      if(this.size() > claimedEntryList.size()) {
-        return 1;
-      }
-      if(this.size() < claimedEntryList.size()) {
-        return -1;
-      }
-      return 0;
-    }
-
-    @Override
-    public String toString() {
-      return Objects.toStringHelper(this)
-        .add("current", current)
-        .add("otherClaimedEntries", otherClaimedEntries)
-        .toString();
-    }
-
-    public void encode(Encoder encoder) throws IOException {
-      // TODO: use common code to decode/encode lists
-      current.encode(encoder);
-      if(!otherClaimedEntries.isEmpty()) {
-        encoder.writeInt(otherClaimedEntries.size());
-        for(ClaimedEntry claimedEntry : otherClaimedEntries) {
-          claimedEntry.encode(encoder);
-        }
-      }
-      encoder.writeInt(0); // zero denotes end of list as per AVRO spec
-    }
-
-    public static ClaimedEntryList decode(Decoder decoder) throws IOException {
-      ClaimedEntry current = ClaimedEntry.decode(decoder);
-
-      int size = decoder.readInt();
-      List<ClaimedEntry> otherClaimedEntries;
-      if(size == 0) {
-        // Note: using EMPTY_LIST vs emptyList() since we're doing an identity equals in add() method
-        otherClaimedEntries = Collections.EMPTY_LIST;
-      } else {
-        otherClaimedEntries = Lists.newArrayList();
-      }
-
-      while(size > 0) {
-        for(int i = 0; i < size; ++i) {
-          otherClaimedEntries.add(ClaimedEntry.decode(decoder));
-        }
-        size = decoder.readInt();
-      }
-      return new ClaimedEntryList(current, otherClaimedEntries);
-    }
-
-    @Override
-    public boolean equals(Object o) {
-      if (this == o) return true;
-      if (o == null || getClass() != o.getClass()) return false;
-
-      ClaimedEntryList that = (ClaimedEntryList) o;
-
-      if (!current.equals(that.current)) return false;
-      if (!otherClaimedEntries.equals(that.otherClaimedEntries)) return false;
-
-      return true;
-    }
-
-    @Override
-    public int hashCode() {
-      int result = current.hashCode();
-      result = 31 * result + otherClaimedEntries.hashCode();
-      return result;
-    }
-  }
-
-  static class ClaimedEntry {
-    private final long begin;
-    private final long end;
-
-    static final ClaimedEntry INVALID_CLAIMED_ENTRY = new ClaimedEntry(INVALID_ENTRY_ID, INVALID_ENTRY_ID);
-    public static ClaimedEntry getInvalidClaimedEntry() {
-      return INVALID_CLAIMED_ENTRY;
-    }
-
-    public ClaimedEntry(long begin, long end) {
-      if(begin > end) {
-        throw new IllegalArgumentException(String.format("begin (%d) is greater than end (%d)", begin, end));
-      } else if((begin == INVALID_ENTRY_ID || end == INVALID_ENTRY_ID) && begin != end) {
-        // Both begin and end can be INVALID_ENTRY_ID
-        throw new IllegalArgumentException(String.format("Either begin (%d) or end (%d) is invalid", begin, end));
-      }
-      this.begin = begin;
-      this.end = end;
-    }
-
-    public long getBegin() {
-      return begin;
-    }
-
-    public long getEnd() {
-      return end;
-    }
-
-    public ClaimedEntry move(long entryId) {
-      if(!isValid()) {
-        return this;
-      }
-      if(entryId > end) {
-        return getInvalidClaimedEntry();
-      }
-      return new ClaimedEntry(entryId, end);
-    }
-
-    public boolean isValid() {
-      return begin != INVALID_ENTRY_ID;
-    }
-
-    @Override
-    public String toString() {
-      return Objects.toStringHelper(this)
-        .add("begin", begin)
-        .add("end", end)
-        .toString();
-    }
-
-    public void encode(Encoder encoder) throws IOException {
-      encoder.writeLong(begin);
-      encoder.writeLong(end);
-    }
-
-    public static ClaimedEntry decode(Decoder decoder) throws IOException {
-      return new ClaimedEntry(decoder.readLong(), decoder.readLong());
-    }
-
-    @Override
-    public boolean equals(Object o) {
-      if (this == o) return true;
-      if (o == null || getClass() != o.getClass()) return false;
-
-      ClaimedEntry that = (ClaimedEntry) o;
-
-      if (begin != that.begin) return false;
-      if (end != that.end) return false;
-
-      return true;
-    }
-
-    @Override
-    public int hashCode() {
-      int result = (int) (begin ^ (begin >>> 32));
-      result = 31 * result + (int) (end ^ (end >>> 32));
-      return result;
     }
   }
 
@@ -2573,13 +1818,6 @@
   }
 
   interface DequeueStrategy {
-<<<<<<< HEAD
-    QueueStateImpl readQueueState(QueueConsumer consumer, QueueConfig config, ReadPointer readPointer)
-      throws OperationException;
-    QueueStateImpl constructQueueState(QueueConsumer consumer, QueueConfig config, ReadPointer readPointer)
-      throws OperationException;
-    List<Long> fetchNextEntries(QueueConsumer consumer, QueueConfig config, QueueStateImpl queueState,
-=======
     /**
      * method to read the queue state from storage, in case it was not passed in with a request
      */
@@ -2596,7 +1834,6 @@
      * method to fetch more entries into the queue state
      */
     void fetchNextEntries(QueueConsumer consumer, QueueConfig config, QueueStateImpl queueState,
->>>>>>> 037e9c0c
                           ReadPointer readPointer) throws OperationException;
 
     /**
@@ -2604,9 +1841,6 @@
      */
     void saveDequeueState(QueueConsumer consumer, QueueConfig config, QueueStateImpl queueState,
                           ReadPointer readPointer) throws OperationException;
-<<<<<<< HEAD
-    void configure(List<QueueConsumer> consumers, List<QueueStateImpl> queueStates, QueueConfig config, long groupId, int currentConsumerCount, int newConsumerCount, ReadPointer readPointer) throws OperationException;
-=======
 
     /**
      * configure all consumers of a group and persist the newly constructed consumer states
@@ -2618,7 +1852,6 @@
     /**
      * delete a consumer state from storage, after reconfigure has removed that consumer
      */
->>>>>>> 037e9c0c
     void deleteDequeueState(QueueConsumer consumer) throws OperationException;
 
   }
@@ -2809,139 +2042,6 @@
       writeQueueStateStore.addColumnName(CONSUMER_READ_POINTER);
       writeQueueStateStore.addColumnName(LAST_EVICT_TIME_IN_SECS);
 
-<<<<<<< HEAD
-      writeQueueStateStore.addColumnValue(new byte[0]);
-      writeQueueStateStore.addColumnValue(new byte[0]);
-      writeQueueStateStore.addColumnValue(new byte[0]);
-      writeQueueStateStore.write();
-      // TODO: delete evict information for the consumer
-    }
-  }
-
-  abstract class AbstractDisjointDequeueStrategy extends AbstractDequeueStrategy implements DequeueStrategy {
-    @Override
-    protected QueueStateImpl constructQueueStateInternal(QueueConsumer consumer, QueueConfig config,
-                                              ReadPointer readPointer, boolean construct) throws OperationException {
-      // Note: QueueConfig.groupSize and QueueConfig.partitioningKey will not be set when calling from configure
-
-      // Read reconfig partition information
-      readQueueStateStore.addColumnName(RECONFIG_PARTITIONER);
-
-      QueueStateImpl queueState = super.constructQueueStateInternal(consumer, config, readPointer, construct);
-      OperationResult<Map<byte[], byte[]>> stateBytes = readQueueStateStore.getReadResult();
-      if(!stateBytes.isEmpty()) {
-        byte[] configPartitionerBytes = stateBytes.getValue().get(RECONFIG_PARTITIONER);
-        if(!isNullOrEmpty(configPartitionerBytes)) {
-          try {
-            // TODO: Read and check schema
-            ReconfigPartitionersList partitioners = ReconfigPartitionersList.decode(new BinaryDecoder(
-              new ByteArrayInputStream(configPartitionerBytes)));
-            queueState.setReconfigPartitionersList(partitioners);
-          } catch (IOException e) {
-            throw new OperationException(StatusCode.INTERNAL_ERROR,
-                                         getLogMessage("Exception while deserializing reconfig partitioners"), e);
-          }
-        }
-      }
-      return queueState;
-    }
-
-    @Override
-    public void saveDequeueState(QueueConsumer consumer, QueueConfig config, QueueStateImpl queueState, ReadPointer readPointer) throws OperationException {
-      // Write reconfig partition information
-      ByteArrayOutputStream bos = new ByteArrayOutputStream();
-      Encoder encoder = new BinaryEncoder(bos);
-      try {
-        queueState.getReconfigPartitionersList().encode(encoder);
-      } catch(IOException e) {
-        throw new OperationException(StatusCode.INTERNAL_ERROR,
-                                     getLogMessage("Exception while serializing reconfig partitioners"), e);
-      }
-      writeQueueStateStore.addColumnName(RECONFIG_PARTITIONER);
-      writeQueueStateStore.addColumnValue(bos.toByteArray());
-      super.saveDequeueState(consumer, config, queueState, readPointer);
-    }
-
-    @Override
-    public void deleteDequeueState(QueueConsumer consumer) throws OperationException {
-      writeQueueStateStore.addColumnName(RECONFIG_PARTITIONER);
-      writeQueueStateStore.addColumnValue(new byte[0]);
-      super.deleteDequeueState(consumer);
-    }
-
-    @Override
-    public void configure(List<QueueConsumer> currentConsumers, List<QueueStateImpl> queueStates, QueueConfig config,
-                          final long groupId, final int currentConsumerCount, final int newConsumerCount,
-                          ReadPointer readPointer) throws OperationException {
-      // Note: the consumers list passed here does not contain QueueConsumer.partitioningKey
-
-      if(currentConsumers.size() != currentConsumerCount) {
-        throw new OperationException(
-          StatusCode.INTERNAL_ERROR,
-          getLogMessage(String.format("Size of passed in consumer list (%d) is not equal to currentConsumerCount (%d)",
-                                      currentConsumers.size(), currentConsumerCount)));
-      }
-
-      // TODO: does consumers list need to be sorted on instanceId?
-      long minAckedEntryId = Long.MAX_VALUE;
-      ReconfigPartitioner reconfigPartitioner =
-        new ReconfigPartitioner(currentConsumerCount, config.getPartitionerType());
-      for(QueueConsumer consumer : currentConsumers) {
-        QueueStateImpl queueState = (QueueStateImpl) consumer.getQueueState();
-        // Since there are no inflight entries, all entries till and including consumer read pointer are acked
-        long ackedEntryId = queueState.getConsumerReadPointer();
-        if(ackedEntryId < minAckedEntryId) {
-          minAckedEntryId = ackedEntryId;
-        }
-        reconfigPartitioner.add(consumer.getInstanceId(), ackedEntryId);
-      }
-
-      DequeueStrategy dequeueStrategy = getDequeueStrategy(config.getPartitionerType().getPartitioner());
-
-      for(int j = 0; j < newConsumerCount; ++j) {
-        QueueConsumer consumer;
-        QueueStateImpl queueState;
-        if(j < currentConsumerCount) {
-          consumer = currentConsumers.get(j);
-          queueState = (QueueStateImpl) consumer.getQueueState();
-          queueState.setTransientWorkingSet(TransientWorkingSet.emptySet());
-        } else {
-          // Note: the consumer created here does not contain QueueConsumer.partitioningKey
-          consumer = new StatefulQueueConsumer(j, groupId, newConsumerCount, config);
-          queueState = dequeueStrategy.constructQueueState(consumer, config, readPointer);
-          consumer.setQueueState(queueState);
-        }
-
-        if(!currentConsumers.isEmpty()) {
-          // Modify queue state for active consumers
-          // Add reconfigPartitioner
-          queueState.setReconfigPartitionersList(
-            new ReconfigPartitionersList(
-              Lists.newArrayList(Iterables.concat(
-                queueState.getReconfigPartitionersList().getReconfigPartitioners(),
-                Collections.singleton(reconfigPartitioner))
-              )
-            ));
-
-          // Move consumer read pointer to the min acked entry for all consumers
-          if(minAckedEntryId != Long.MAX_VALUE) {
-            queueState.setConsumerReadPointer(minAckedEntryId);
-          }
-        }
-        // TODO: save queue states for all consumers in a single call
-        saveDequeueState(consumer, config, queueState, readPointer);
-      }
-
-      // Delete queue state for removed consumers, if any
-      for(int j = newConsumerCount; j < currentConsumerCount; ++j) {
-        QueueConsumer consumer = currentConsumers.get(j);
-        // TODO: save and delete queue states for all consumers in a single call
-        deleteDequeueState(consumer);
-      }
-    }
-  }
-
-=======
       writeQueueStateStore.addColumnValue(Bytes.EMPTY_BYTE_ARRAY);
       writeQueueStateStore.addColumnValue(Bytes.EMPTY_BYTE_ARRAY);
       writeQueueStateStore.addColumnValue(Bytes.EMPTY_BYTE_ARRAY);
@@ -3207,7 +2307,6 @@
     }
   }
 
->>>>>>> 037e9c0c
   class HashDequeueStrategy extends AbstractDisjointDequeueStrategy implements DequeueStrategy {
     @Override
     public List<Long> claimNextEntries(
@@ -3386,13 +2485,10 @@
         }
       }
 
-<<<<<<< HEAD
-=======
       ClaimedEntryRange firstClaimed = queueState.getClaimedEntryList().getClaimedEntry();
       if (firstClaimed.isValid() && firstClaimed.getBegin() < queueState.getConsumerReadPointer()) {
         queueState.setConsumerReadPointer(firstClaimed.getBegin());
       }
->>>>>>> 037e9c0c
       // Add CLAIMED_ENTRY_LIST writeQueueStateStore so that they can be written
       // to underlying storage by base class saveDequeueState
       writeQueueStateStore.addColumnName(CLAIMED_ENTRY_LIST);
@@ -3411,11 +2507,7 @@
     @Override
     public void deleteDequeueState(QueueConsumer consumer) throws OperationException {
       writeQueueStateStore.addColumnName(CLAIMED_ENTRY_LIST);
-<<<<<<< HEAD
-      writeQueueStateStore.addColumnValue(new byte[0]);
-=======
       writeQueueStateStore.addColumnValue(Bytes.EMPTY_BYTE_ARRAY);
->>>>>>> 037e9c0c
       super.deleteDequeueState(consumer);
     }
 
@@ -3454,15 +2546,9 @@
 
       // If claimed entries exist, return them. This can happen when the queue cache is lost due to consumer
       // crash or other reasons
-<<<<<<< HEAD
-      ClaimedEntry claimedEntry = queueState.getClaimedEntryList().getClaimedEntry();
-      if(claimedEntry.isValid()) {
-        for(long i = claimedEntry.getBegin(); i <= claimedEntry.getEnd(); ++i) {
-=======
       ClaimedEntryRange claimedEntryRange = queueState.getClaimedEntryList().getClaimedEntry();
       if(claimedEntryRange.isValid()) {
         for(long i = claimedEntryRange.getBegin(); i <= claimedEntryRange.getEnd(); ++i) {
->>>>>>> 037e9c0c
           newEntryIds.add(i);
         }
         return newEntryIds;
@@ -3527,9 +2613,6 @@
     }
 
     @Override
-<<<<<<< HEAD
-    public void configure(List<QueueConsumer> currentConsumers, List<QueueStateImpl> queueStates, QueueConfig config, final long groupId, final int currentConsumerCount, final int newConsumerCount, ReadPointer readPointer) throws OperationException {
-=======
     protected void ignoreInvalidEntries(QueueStateImpl queueState, List<Long> invalidEntryIds)
       throws OperationException {
       queueState.getClaimedEntryList().moveForwardTo(invalidEntryIds.get(invalidEntryIds.size() - 1) + 1);
@@ -3539,7 +2622,6 @@
     public void configure(List<QueueConsumer> currentConsumers, List<QueueStateImpl> queueStates,
                           QueueConfig config, final long groupId, final int currentConsumerCount,
                           final int newConsumerCount, ReadPointer readPointer) throws OperationException {
->>>>>>> 037e9c0c
       if(newConsumerCount >= currentConsumerCount) {
         DequeueStrategy dequeueStrategy = getDequeueStrategy(config.getPartitionerType().getPartitioner());
         for(int i = currentConsumerCount; i < newConsumerCount; ++i) {
@@ -3555,12 +2637,8 @@
       if(currentConsumers.size() != currentConsumerCount) {
         throw new OperationException(
           StatusCode.INTERNAL_ERROR,
-<<<<<<< HEAD
-          getLogMessage(String.format("Size of passed in consumer list (%d) is not equal to currentConsumerCount (%d)", currentConsumers.size(), currentConsumerCount)));
-=======
           getLogMessage(String.format("Size of passed in consumer list (%d) is not equal to currentConsumerCount (%d)",
                                       currentConsumers.size(), currentConsumerCount)));
->>>>>>> 037e9c0c
       }
 
       if(currentConsumers.isEmpty()) {
