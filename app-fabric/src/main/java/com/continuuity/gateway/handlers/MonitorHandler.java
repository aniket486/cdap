--- conflicted
+++ resolved
@@ -30,21 +30,14 @@
 import javax.ws.rs.Path;
 import javax.ws.rs.PathParam;
 
-
 /**
  * Monitor Handler returns the status of different discoverable services
  */
 @Path(Constants.Gateway.GATEWAY_VERSION)
 public class MonitorHandler extends AbstractHttpHandler {
   private static final Logger LOG = LoggerFactory.getLogger(MonitorHandler.class);
-  private static final String VERSION = Constants.Gateway.GATEWAY_VERSION;
   private final DiscoveryServiceClient discoveryServiceClient;
-<<<<<<< HEAD
   private final TransactionSystemClient txClient;
-=======
->>>>>>> 7095ab0e
-  private static final String STATUS_OK = "OK";
-  private static final String STATUS_NOTOK = "NOTOK";
 
   /**
    * Timeout to get response from discovered service.
@@ -87,7 +80,7 @@
     String json;
     for (Service service : Service.values()) {
       String serviceName = String.valueOf(service);
-      String status = discoverService(serviceName) ? STATUS_OK : STATUS_NOTOK;
+      String status = discoverService(serviceName) ? Constants.Monitor.STATUS_OK : Constants.Monitor.STATUS_NOTOK;
       result.put(serviceName, status);
     }
 
@@ -124,7 +117,7 @@
 
       //For Transaction Service use the TransactionSystemClient to check the txManager's status
       if (Service.valueofName(serviceName).equals(Service.TRANSACTION)) {
-        return txClient.status().equals("OK");
+        return txClient.status().equals(Constants.Monitor.STATUS_OK);
       }
 
       //Ping the discovered service to check its status.
