<!--
    Copyright (c) 2013 to Continuuity Inc. All rights reserved.
-->
<configuration>

	<property>
		<name>node-port</name>
		<value>9999</value>
	</property>

	<property>
		<name>accounts-host</name>
		<value>accounts.continuuity.com</value>
	</property>

	<property>
		<name>accounts-port</name>
		<value>443</value>
	</property>

	<property>
		<name>resource.manager.server.address</name>
		<value>127.0.0.1</value>
	</property>

	<property>
		<name>resource.manager.server.port</name>
		<value>45000</value>
	</property>

	<property>
		<name>metadata.server.address</name>
		<value>127.0.0.1</value>
	</property>

	<property>
		<name>metadata.server.port</name>
		<value>45004</value>
	</property>

	<property>
		<name>flow.manager.server.address</name>
		<value>127.0.0.1</value>
	</property>

	<property>
		<name>flow.manager.server.port</name>
		<value>45001</value>
	</property>

	<property>
		<name>flow.monitor.server.address</name>
		<value>127.0.0.1</value>
	</property>

	<property>
		<name>flow.monitor.server.port</name>
		<value>45002</value>
	</property>

	<property>
		<name>gateway.hostname</name>
		<value>127.0.0.1</value>
	</property>

	<property>
		<name>gateway.port</name>
		<value>10000</value>
	</property>

	<property>
		<name>stream.rest.port</name>
		<value>10000</value>
	</property>

	<property>
		<name>procedure.rest.port</name>
		<value>10010</value>
	</property>

	<property>
		<name>metrics.service.host</name>
		<value>127.0.0.1</value>
	</property>

	<property>
		<name>metrics.service.port</name>
<<<<<<< HEAD
		<value>0</value>
=======
		<value>45005</value>
>>>>>>> 16ec2dbd
	</property>

</configuration><|MERGE_RESOLUTION|>--- conflicted
+++ resolved
@@ -85,11 +85,7 @@
 
 	<property>
 		<name>metrics.service.port</name>
-<<<<<<< HEAD
-		<value>0</value>
-=======
 		<value>45005</value>
->>>>>>> 16ec2dbd
 	</property>
 
 </configuration>