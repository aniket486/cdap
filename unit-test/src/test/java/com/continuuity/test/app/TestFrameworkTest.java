package com.continuuity.test.app;

import com.continuuity.api.data.OperationException;
import com.continuuity.test.ApplicationManager;
import com.continuuity.test.MapReduceManager;
import com.continuuity.test.ProcedureClient;
import com.continuuity.test.ProcedureManager;
import com.continuuity.test.ReactorTestBase;
import com.continuuity.test.RuntimeMetrics;
import com.continuuity.test.RuntimeStats;
import com.continuuity.test.StreamWriter;
import com.google.common.base.Charsets;
import com.google.common.collect.ImmutableMap;
import com.google.common.primitives.Longs;
import com.google.common.reflect.TypeToken;
import com.google.gson.Gson;
import org.junit.Assert;
import org.junit.Test;

import java.io.IOException;
import java.lang.reflect.Type;
import java.util.Collections;
import java.util.Map;
import java.util.concurrent.TimeUnit;
import java.util.concurrent.TimeoutException;

/**
 *
 */
public class TestFrameworkTest extends ReactorTestBase {

  @Test(timeout = 240000)
  public void testMultiInput() throws InterruptedException, IOException, TimeoutException {
    ApplicationManager applicationManager = deployApplication(JoinMultiStreamApp.class);
    try {
      applicationManager.startFlow("JoinMultiFlow");

      StreamWriter s1 = applicationManager.getStreamWriter("s1");
      StreamWriter s2 = applicationManager.getStreamWriter("s2");
      StreamWriter s3 = applicationManager.getStreamWriter("s3");

      s1.send("testing 1");
      s2.send("testing 2");
      s3.send("testing 3");

      RuntimeMetrics terminalMetrics = RuntimeStats.getFlowletMetrics("JoinMulti", "JoinMultiFlow", "Terminal");

      terminalMetrics.waitForProcessed(3, 5, TimeUnit.SECONDS);

      TimeUnit.SECONDS.sleep(1);

      ProcedureManager queryManager = applicationManager.startProcedure("Query");
      Gson gson = new Gson();

      ProcedureClient client = queryManager.getClient();
      Assert.assertEquals("testing 1",
                          gson.fromJson(client.query("get", ImmutableMap.of("key", "input1")), String.class));
      Assert.assertEquals("testing 2",
                          gson.fromJson(client.query("get", ImmutableMap.of("key", "input2")), String.class));
      Assert.assertEquals("testing 3",
                          gson.fromJson(client.query("get", ImmutableMap.of("key", "input3")), String.class));

    } finally {
      applicationManager.stopAll();
<<<<<<< HEAD
      // TODO: ENG-3151
//      clearAppFabric();
=======
      clear();
>>>>>>> 53db1dad
    }
  }

  @Test(timeout = 240000)
  public void testApp() throws InterruptedException, IOException, TimeoutException, OperationException {
    ApplicationManager applicationManager = deployApplication(WordCountApp2.class);

    try {
      applicationManager.startFlow("WordCountFlow");

      // Send some inputs to streams
      StreamWriter streamWriter = applicationManager.getStreamWriter("text");
      for (int i = 0; i < 100; i++) {
        streamWriter.send(ImmutableMap.of("title", "title " + i), "testing message " + i);
      }

      // Check the flowlet metrics
      RuntimeMetrics flowletMetrics = RuntimeStats.getFlowletMetrics("WordCountApp",
                                                                     "WordCountFlow",
                                                                     "CountByField");
      flowletMetrics.waitForProcessed(500, 5, TimeUnit.SECONDS);
      Assert.assertEquals(0L, flowletMetrics.getException());

      // Query the result
      ProcedureManager procedureManager = applicationManager.startProcedure("WordFrequency");
      ProcedureClient procedureClient = procedureManager.getClient();

      // Verify the query result
      Type resultType = new TypeToken<Map<String, Long>>(){}.getType();
      Gson gson = new Gson();
      Map<String, Long> result = gson.fromJson(procedureClient.query("wordfreq",
                                                                     ImmutableMap.of("word", "text:testing")),
                                               resultType);

      Assert.assertEquals(100L, result.get("text:testing").longValue());

      // Verify by looking into dataset
      MyKeyValueTable mydataset = applicationManager.getDataSet("mydataset");

      Assert.assertEquals(100L, Longs.fromByteArray(mydataset.read("title:title".getBytes(Charsets.UTF_8))));

      // check the metrics
      RuntimeMetrics procedureMetrics = RuntimeStats.getProcedureMetrics("WordCountApp", "WordFrequency");
      procedureMetrics.waitForProcessed(1, 1, TimeUnit.SECONDS);
      Assert.assertEquals(0L, procedureMetrics.getException());

      // Run mapreduce job
      MapReduceManager mrManager = applicationManager.startMapReduce("countTotal");
      mrManager.waitForFinish(15L, TimeUnit.SECONDS);

      long totalCount = Long.valueOf(procedureClient.query("total", Collections.<String, String>emptyMap()));
      // every event has 5 tokens
      Assert.assertEquals(5 * 100L, totalCount);

    } finally {
      applicationManager.stopAll();
<<<<<<< HEAD
      // TODO: ENG-3151
//      clearAppFabric();
=======
      clear();
>>>>>>> 53db1dad
    }
  }

  @Test
  public void testGenerator() throws InterruptedException, IOException, TimeoutException {
    ApplicationManager applicationManager = deployApplication(GenSinkApp2.class);

    try {
      applicationManager.startFlow("GenSinkFlow");

      // Check the flowlet metrics
      RuntimeMetrics genMetrics = RuntimeStats.getFlowletMetrics("GenSinkApp",
                                                                 "GenSinkFlow",
                                                                 "GenFlowlet");

      RuntimeMetrics sinkMetrics = RuntimeStats.getFlowletMetrics("GenSinkApp",
                                                                  "GenSinkFlow",
                                                                  "SinkFlowlet");
      sinkMetrics.waitForProcessed(99, 5, TimeUnit.SECONDS);
      Assert.assertEquals(0L, sinkMetrics.getException());

      Assert.assertEquals(1L, genMetrics.getException());

    } finally {
      applicationManager.stopAll();
<<<<<<< HEAD
      // TODO: ENG-3151
//      clearAppFabric();
=======
      clear();
>>>>>>> 53db1dad
    }
  }
}<|MERGE_RESOLUTION|>--- conflicted
+++ resolved
@@ -62,12 +62,7 @@
 
     } finally {
       applicationManager.stopAll();
-<<<<<<< HEAD
-      // TODO: ENG-3151
-//      clearAppFabric();
-=======
       clear();
->>>>>>> 53db1dad
     }
   }
 
@@ -124,12 +119,7 @@
 
     } finally {
       applicationManager.stopAll();
-<<<<<<< HEAD
-      // TODO: ENG-3151
-//      clearAppFabric();
-=======
       clear();
->>>>>>> 53db1dad
     }
   }
 
@@ -155,12 +145,7 @@
 
     } finally {
       applicationManager.stopAll();
-<<<<<<< HEAD
-      // TODO: ENG-3151
-//      clearAppFabric();
-=======
       clear();
->>>>>>> 53db1dad
     }
   }
 }