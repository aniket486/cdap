--- conflicted
+++ resolved
@@ -83,14 +83,12 @@
       .put(new ImmutablePair<List<HttpMethod>, Pattern>(ImmutableList.of(HttpMethod.GET),
                                                         Pattern.compile(LOGHANDLER_PATH)),
                                                         Constants.Service.METRICS)
-<<<<<<< HEAD
       .put(new ImmutablePair<List<HttpMethod>, Pattern>(ImmutableList.of(HttpMethod.DELETE),
                                                         Pattern.compile(DELETE_PATH)),
-=======
+                                                        Constants.Service.APP_FABRIC_HTTP)
       .put(new ImmutablePair<List<HttpMethod>, Pattern>(ImmutableList.of(HttpMethod.GET),
                                                         Pattern.compile(TRANSACTIONS_PATH)),
                                                         // todo change to Constants.Service.DATASET_MANAGER
->>>>>>> c768130f
                                                         Constants.Service.APP_FABRIC_HTTP)
       .build();
 
