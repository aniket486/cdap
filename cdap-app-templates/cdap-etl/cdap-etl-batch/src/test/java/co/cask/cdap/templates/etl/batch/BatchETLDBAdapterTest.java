--- conflicted
+++ resolved
@@ -309,11 +309,7 @@
       "BIT_COL, DATE_COL, TIME_COL, TIMESTAMP_COL, BINARY_COL, BLOB_COL, CLOB_COL";
     ETLStage source = new ETLStage(TableSource.class.getSimpleName(),
                                    ImmutableMap.of(
-<<<<<<< HEAD
-                                     Properties.BatchWritable.NAME, "inputTable",
-=======
                                      Properties.BatchReadableWritable.NAME, "inputTable",
->>>>>>> 2870fffb
                                      Properties.Table.PROPERTY_SCHEMA_ROW_FIELD, "ID",
                                      Properties.Table.PROPERTY_SCHEMA, schema.toString()));
     ETLStage sink = new ETLStage(DBSink.class.getSimpleName(),
