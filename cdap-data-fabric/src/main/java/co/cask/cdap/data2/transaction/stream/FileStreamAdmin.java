--- conflicted
+++ resolved
@@ -235,14 +235,8 @@
               }
             }
 
-<<<<<<< HEAD
-            return new CoordinatorStreamProperties(properties.getName(), properties.getTTL(),
-                                                   properties.getFormat(), properties.getNotificationThresholdMB(),
-                                                   null);
-=======
             return new CoordinatorStreamProperties(properties.getTTL(), properties.getFormat(),
-                                                   properties.getThreshold(), null);
->>>>>>> 875a2ca7
+                                                   properties.getNotificationThresholdMB(), null);
           }
         });
     } catch (Exception e) {
@@ -285,17 +279,12 @@
         }
 
         Properties properties = (props == null) ? new Properties() : props;
-        long partitionDuration = Long.parseLong(properties.getProperty(Constants.Stream.PARTITION_DURATION,
-                                                                       cConf.get(Constants.Stream.PARTITION_DURATION)));
-        long indexInterval = Long.parseLong(properties.getProperty(Constants.Stream.INDEX_INTERVAL,
-                                                                   cConf.get(Constants.Stream.INDEX_INTERVAL)));
-        long ttl = Long.parseLong(properties.getProperty(Constants.Stream.TTL,
-                                                         cConf.get(Constants.Stream.TTL)));
-        int threshold = Integer.parseInt(properties.getProperty(Constants.Stream.NOTIFICATION_THRESHOLD,
-                                                                cConf.get(Constants.Stream.NOTIFICATION_THRESHOLD)));
-
-        StreamConfig config = new StreamConfig(name, partitionDuration, indexInterval, ttl, streamLocation,
-                                               null, threshold);
+        long partitionDuration = Long.parseLong(properties.getProperty(Constants.Stream.PARTITION_DURATION, cConf.get(Constants.Stream.PARTITION_DURATION)));
+        long indexInterval = Long.parseLong(properties.getProperty(Constants.Stream.INDEX_INTERVAL, cConf.get(Constants.Stream.INDEX_INTERVAL)));
+        long ttl = Long.parseLong(properties.getProperty(Constants.Stream.TTL, cConf.get(Constants.Stream.TTL)));
+        int threshold = Integer.parseInt(properties.getProperty(Constants.Stream.NOTIFICATION_THRESHOLD, cConf.get(Constants.Stream.NOTIFICATION_THRESHOLD)));
+
+        StreamConfig config = new StreamConfig(name, partitionDuration, indexInterval, ttl, streamLocation, null, threshold);
         writeConfig(config);
         createStreamFeeds(config);
         alterExploreStream(name, true);
