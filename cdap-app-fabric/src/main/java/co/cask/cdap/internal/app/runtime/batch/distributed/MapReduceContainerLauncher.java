/*
 * Copyright © 2015-2016 Cask Data, Inc.
 *
 * Licensed under the Apache License, Version 2.0 (the "License"); you may not
 * use this file except in compliance with the License. You may obtain a copy of
 * the License at
 *
 * http://www.apache.org/licenses/LICENSE-2.0
 *
 * Unless required by applicable law or agreed to in writing, software
 * distributed under the License is distributed on an "AS IS" BASIS, WITHOUT
 * WARRANTIES OR CONDITIONS OF ANY KIND, either express or implied. See the
 * License for the specific language governing permissions and limitations under
 * the License.
 */

package co.cask.cdap.internal.app.runtime.batch.distributed;

import co.cask.cdap.common.app.MainClassLoader;
import co.cask.cdap.common.lang.ClassLoaders;
import co.cask.cdap.internal.app.runtime.batch.MapReduceClassLoader;
import org.slf4j.Logger;
import org.slf4j.LoggerFactory;

import java.lang.reflect.Method;
import java.net.URL;
import java.util.ArrayList;
import java.util.Arrays;
import java.util.List;

/**
 * The class launches MR container (AM or Task). The {@link #launch(String, String[])}} method is
 * expected to be called by classes generated by {@link ContainerLauncherGenerator}.
 */
public class MapReduceContainerLauncher {

  private static final Logger LOG = LoggerFactory.getLogger(MapReduceContainerLauncher.class);

  /**
   * Launches the given main class. The main class will be loaded through the {@link MapReduceClassLoader}.
   *
   * @param mainClassName the main class to launch
   * @param args arguments for the main class
   */
  @SuppressWarnings("unused")
  public static void launch(String mainClassName, String[] args) {
    ClassLoader systemClassLoader = ClassLoader.getSystemClassLoader();
    List<URL> urls = ClassLoaders.getClassLoaderURLs(systemClassLoader, new ArrayList<URL>());

    // Remove the URL that contains the given main classname to avoid infinite recursion.
    // This is needed because we generate a class with the same main classname in order to intercept the main()
    // method call from the container launch script.
    URL resource = systemClassLoader.getResource(mainClassName.replace('.', '/') + ".class");
    if (resource == null) {
      throw new IllegalStateException("Failed to find resource for main class " + mainClassName);
    }

    if (!urls.remove(ClassLoaders.getClassPathURL(mainClassName, resource))) {
      throw new IllegalStateException("Failed to remove main class resource " + resource);
    }

    // Create a MainClassLoader for dataset rewrite
    URL[] classLoaderUrls = urls.toArray(new URL[urls.size()]);
    ClassLoader mainClassLoader = new MainClassLoader(classLoaderUrls, systemClassLoader.getParent());

<<<<<<< HEAD
    ClassLoaders.setContextClassLoader(mainClassLoader);

    // Creates the MapReduceClassLoader. It has to be loaded from the MainClassLoader.
    try {
      final ClassLoader classLoader = (ClassLoader) mainClassLoader.loadClass(MapReduceClassLoader.class.getName())
                                                                   .newInstance();
      try {
        Thread.currentThread().setContextClassLoader(classLoader);

        // Setup logging and stdout/stderr redirect
        // Invoke MapReduceClassLoader.getTaskContextProvider()
        classLoader.getClass().getDeclaredMethod("getTaskContextProvider").invoke(classLoader);
        // Invoke StandardOutErrorRedirector.redirectToLogger()
        classLoader.loadClass("co.cask.cdap.common.logging.StandardOutErrorRedirector")
          .getDeclaredMethod("redirectToLogger", String.class)
          .invoke(null, mainClassName);

        Class<?> mainClass = classLoader.loadClass(mainClassName);
        Method mainMethod = mainClass.getMethod("main", String[].class);
        mainMethod.setAccessible(true);

        LOG.info("Launch main class {}.main({})", mainClassName, Arrays.toString(args));
        mainMethod.invoke(null, new Object[]{args});
        LOG.info("Main method returned {}", mainClassName);
      } finally {
=======
    // Creates the MapReduceClassLoader.
    final ClassLoader classLoader = (ClassLoader) mainClassLoader.loadClass(classLoaderName).newInstance();
    Runtime.getRuntime().addShutdownHook(new Thread() {
      @Override
      public void run() {
>>>>>>> 2c5c8f51
        if (classLoader instanceof AutoCloseable) {
          try {
            ((AutoCloseable) classLoader).close();
          } catch (Exception e) {
            System.err.println("Failed to close ClassLoader " + classLoader);
            e.printStackTrace();
          }
        }
      }
<<<<<<< HEAD
    } catch (Exception e) {
      throw new RuntimeException("Failed to call " + mainClassName + ".main(String[])", e);
    }
=======
    });

    Thread.currentThread().setContextClassLoader(classLoader);

    // Invoke MapReduceClassLoader.getTaskContextProvider()
    classLoader.getClass().getDeclaredMethod("getTaskContextProvider").invoke(classLoader);
    // Invoke StandardOutErrorRedirector.redirectToLogger()
    classLoader.loadClass("co.cask.cdap.common.logging.StandardOutErrorRedirector")
      .getDeclaredMethod("redirectToLogger", String.class)
      .invoke(null, mainClassName);

    Class<?> mainClass = classLoader.loadClass(mainClassName);
    Method mainMethod = mainClass.getMethod("main", String[].class);
    mainMethod.setAccessible(true);

    System.out.println("Launch main class " + mainClass + ".main(" + Arrays.toString(args) + ")");
    mainMethod.invoke(null, new Object[]{args});
    System.out.println("Main method returned " + mainClass);
>>>>>>> 2c5c8f51
  }
}<|MERGE_RESOLUTION|>--- conflicted
+++ resolved
@@ -40,7 +40,7 @@
    * Launches the given main class. The main class will be loaded through the {@link MapReduceClassLoader}.
    *
    * @param mainClassName the main class to launch
-   * @param args arguments for the main class
+   * @param args          arguments for the main class
    */
   @SuppressWarnings("unused")
   public static void launch(String mainClassName, String[] args) {
@@ -63,71 +63,45 @@
     URL[] classLoaderUrls = urls.toArray(new URL[urls.size()]);
     ClassLoader mainClassLoader = new MainClassLoader(classLoaderUrls, systemClassLoader.getParent());
 
-<<<<<<< HEAD
     ClassLoaders.setContextClassLoader(mainClassLoader);
 
     // Creates the MapReduceClassLoader. It has to be loaded from the MainClassLoader.
     try {
       final ClassLoader classLoader = (ClassLoader) mainClassLoader.loadClass(MapReduceClassLoader.class.getName())
-                                                                   .newInstance();
-      try {
-        Thread.currentThread().setContextClassLoader(classLoader);
-
-        // Setup logging and stdout/stderr redirect
-        // Invoke MapReduceClassLoader.getTaskContextProvider()
-        classLoader.getClass().getDeclaredMethod("getTaskContextProvider").invoke(classLoader);
-        // Invoke StandardOutErrorRedirector.redirectToLogger()
-        classLoader.loadClass("co.cask.cdap.common.logging.StandardOutErrorRedirector")
-          .getDeclaredMethod("redirectToLogger", String.class)
-          .invoke(null, mainClassName);
-
-        Class<?> mainClass = classLoader.loadClass(mainClassName);
-        Method mainMethod = mainClass.getMethod("main", String[].class);
-        mainMethod.setAccessible(true);
-
-        LOG.info("Launch main class {}.main({})", mainClassName, Arrays.toString(args));
-        mainMethod.invoke(null, new Object[]{args});
-        LOG.info("Main method returned {}", mainClassName);
-      } finally {
-=======
-    // Creates the MapReduceClassLoader.
-    final ClassLoader classLoader = (ClassLoader) mainClassLoader.loadClass(classLoaderName).newInstance();
-    Runtime.getRuntime().addShutdownHook(new Thread() {
-      @Override
-      public void run() {
->>>>>>> 2c5c8f51
-        if (classLoader instanceof AutoCloseable) {
-          try {
-            ((AutoCloseable) classLoader).close();
-          } catch (Exception e) {
-            System.err.println("Failed to close ClassLoader " + classLoader);
-            e.printStackTrace();
+        .newInstance();
+      Runtime.getRuntime().addShutdownHook(new Thread() {
+        @Override
+        public void run() {
+          if (classLoader instanceof AutoCloseable) {
+            try {
+              ((AutoCloseable) classLoader).close();
+            } catch (Exception e) {
+              System.err.println("Failed to close ClassLoader " + classLoader);
+              e.printStackTrace();
+            }
           }
         }
-      }
-<<<<<<< HEAD
+      });
+
+      Thread.currentThread().setContextClassLoader(classLoader);
+
+      // Setup logging and stdout/stderr redirect
+      // Invoke MapReduceClassLoader.getTaskContextProvider()
+      classLoader.getClass().getDeclaredMethod("getTaskContextProvider").invoke(classLoader);
+      // Invoke StandardOutErrorRedirector.redirectToLogger()
+      classLoader.loadClass("co.cask.cdap.common.logging.StandardOutErrorRedirector")
+        .getDeclaredMethod("redirectToLogger", String.class)
+        .invoke(null, mainClassName);
+
+      Class<?> mainClass = classLoader.loadClass(mainClassName);
+      Method mainMethod = mainClass.getMethod("main", String[].class);
+      mainMethod.setAccessible(true);
+
+      LOG.info("Launch main class {}.main({})", mainClassName, Arrays.toString(args));
+      mainMethod.invoke(null, new Object[]{args});
+      LOG.info("Main method returned {}", mainClassName);
     } catch (Exception e) {
       throw new RuntimeException("Failed to call " + mainClassName + ".main(String[])", e);
     }
-=======
-    });
-
-    Thread.currentThread().setContextClassLoader(classLoader);
-
-    // Invoke MapReduceClassLoader.getTaskContextProvider()
-    classLoader.getClass().getDeclaredMethod("getTaskContextProvider").invoke(classLoader);
-    // Invoke StandardOutErrorRedirector.redirectToLogger()
-    classLoader.loadClass("co.cask.cdap.common.logging.StandardOutErrorRedirector")
-      .getDeclaredMethod("redirectToLogger", String.class)
-      .invoke(null, mainClassName);
-
-    Class<?> mainClass = classLoader.loadClass(mainClassName);
-    Method mainMethod = mainClass.getMethod("main", String[].class);
-    mainMethod.setAccessible(true);
-
-    System.out.println("Launch main class " + mainClass + ".main(" + Arrays.toString(args) + ")");
-    mainMethod.invoke(null, new Object[]{args});
-    System.out.println("Main method returned " + mainClass);
->>>>>>> 2c5c8f51
   }
 }