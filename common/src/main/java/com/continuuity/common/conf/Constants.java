package com.continuuity.common.conf;

import java.util.concurrent.TimeUnit;

/**
 * Constants used by different systems are all defined here.
 */
public final class Constants {
  /**
   * Global Service names.
   */
  public static final class Service {
    public static final String APP_FABRIC = "app.fabric";
    public static final String APP_FABRIC_HTTP = "app.fabric.http";
    public static final String METADATA = "metadata";
    public static final String TRANSACTION = "transaction";
    public static final String METRICS = "metrics";
    public static final String PROCEDURES = "procedures";
    public static final String GATEWAY = "gateway";
    public static final String STREAM_HANDLER = "stream.handler";
    public static final String DATASET_MANAGER = "dataset.manager";
    public static final String APP_FABRIC_LEADER_ELECTION_PREFIX = "election/appfabric";
    public static final String EXTERNAL_AUTHENTICATION = "external.authentication";
    public static final String HIVE = "hive.server";
  }

  /**
   * Zookeeper Configuration.
   */
  public static final class Zookeeper {
    public static final String QUORUM = "zookeeper.quorum";
    public static final String DEFAULT_ZOOKEEPER_ENSEMBLE = "localhost:2181";
    public static final String CFG_SESSION_TIMEOUT_MILLIS = "zookeeper.session.timeout.millis";
    public static final int DEFAULT_SESSION_TIMEOUT_MILLIS = 40000;
  }

  /**
   * HBase configurations.
   */
  public static final class HBase {
    public static final String AUTH_KEY_UPDATE_INTERVAL = "hbase.auth.key.update.interval";
  }

  /**
   * Thrift configuration.
   */
  public static final class Thrift {
    public static final String MAX_READ_BUFFER = "thrift.max.read.buffer";
    public static final int DEFAULT_MAX_READ_BUFFER = 16 * 1024 * 1024;
  }

  /**
   * Dangerous Options.
   */
  public static final class Dangerous {
    public static final String UNRECOVERABLE_RESET = "enable.unrecoverable.reset";
    public static final boolean DEFAULT_UNRECOVERABLE_RESET = false;
  }

  /**
   * App Fabric Configuration.
   */
  public static final class AppFabric {
    /**
     * Default constants for common.
     */

    public static final int DEFAULT_SERVER_PORT = 45005;

    //TODO: THis temp
    public static final String DEFAULT_SERVER_ADDRESS = "localhost";

    /**
     * App Fabric Server.
     */
    public static final String SERVER_ADDRESS = "app.bind.address";
    public static final String SERVER_PORT = "app.bind.port";
    public static final String SERVER_COMMAND_PORT = "app.command.port";
    public static final String OUTPUT_DIR = "app.output.dir";
    public static final String TEMP_DIR = "app.temp.dir";
    public static final String REST_PORT = "app.rest.port";
    public static final String PROGRAM_JVM_OPTS = "app.program.jvm.opts";

    /**
     * Query parameter to indicate start time.
     */
    public static final String QUERY_PARAM_START_TIME = "before";

    /**
     * Query parameter to indicate end time.
     */
    public static final String QUERY_PARAM_END_TIME = "after";

    /**
     * Query parameter to indicate limits on results.
     */
    public static final String QUERY_PARAM_LIMIT = "limit";

    /**
     * Default history results limit.
     */
    public static final int DEFAULT_HISTORY_RESULTS_LIMIT = 100;
  }

  /**
   * Scheduler options.
   */
  public class Scheduler {
    public static final String CFG_SCHEDULER_MAX_THREAD_POOL_SIZE = "scheduler.max.thread.pool.size";
    public static final int DEFAULT_THREAD_POOL_SIZE = 30;
  }

  /**
   * Transactions.
   */
  public static final class Transaction {
    /**
     * TransactionManager configuration.
     */
    public static final class Manager {
      // TransactionManager configuration
      public static final String CFG_DO_PERSIST = "tx.persist";
      /** Directory in HDFS used for transaction snapshot and log storage. */
      public static final String CFG_TX_SNAPSHOT_DIR = "data.tx.snapshot.dir";
      /** Directory on the local filesystem used for transaction snapshot and log storage. */
      public static final String CFG_TX_SNAPSHOT_LOCAL_DIR = "data.tx.snapshot.local.dir";
      /** How often to clean up timed out transactions, in seconds, or 0 for no cleanup. */
      public static final String CFG_TX_CLEANUP_INTERVAL = "data.tx.cleanup.interval";
      /** Default value for how often to check in-progress transactions for expiration, in seconds. */
      public static final int DEFAULT_TX_CLEANUP_INTERVAL = 10;
      /**
       * The timeout for a transaction, in seconds. If the transaction is not finished in that time,
       * it is marked invalid.
       */
      public static final String CFG_TX_TIMEOUT = "data.tx.timeout";
      /** Default value for transaction timeout, in seconds. */
      public static final int DEFAULT_TX_TIMEOUT = 30;
      /** The frequency (in seconds) to perform periodic snapshots, or 0 for no periodic snapshots. */
      public static final String CFG_TX_SNAPSHOT_INTERVAL = "data.tx.snapshot.interval";
      /** Default value for frequency of periodic snapshots of transaction state. */
      public static final long DEFAULT_TX_SNAPSHOT_INTERVAL = 300;
      /** Number of most recent transaction snapshots to retain. */
      public static final String CFG_TX_SNAPSHOT_RETAIN = "data.tx.snapshot.retain";
      /** Default value for number of most recent snapshots to retain. */
      public static final int DEFAULT_TX_SNAPSHOT_RETAIN = 10;
    }

    /**
     * Twill Runnable configuration.
     */
    public static final class Container {
      public static final String ADDRESS = "data.tx.bind.address";
      public static final String NUM_INSTANCES = "data.tx.num.instances";
      public static final String NUM_CORES = "data.tx.num.cores";
      public static final String MEMORY_MB = "data.tx.memory.mb";
    }

    /**
     * TransactionService configuration.
     */
    public static final class Service {
  
      /** for the port of the tx server. */
      public static final String CFG_DATA_TX_BIND_PORT
        = "data.tx.bind.port";
  
      /** for the address (hostname) of the tx server. */
      public static final String CFG_DATA_TX_BIND_ADDRESS
        = "data.tx.bind.address";

      /** for the address (hostname) of the tx server command port. */
      public static final String CFG_DATA_TX_COMMAND_PORT
        = "data.tx.command.port";

      /** the number of IO threads in the tx service. */
      public static final String CFG_DATA_TX_SERVER_IO_THREADS
        = "data.tx.server.io.threads";
  
      /** the number of handler threads in the tx service. */
      public static final String CFG_DATA_TX_SERVER_THREADS
        = "data.tx.server.threads";
  
      /** default tx service port. */
      public static final int DEFAULT_DATA_TX_BIND_PORT
        = 15165;
  
      /** default tx service address. */
      public static final String DEFAULT_DATA_TX_BIND_ADDRESS
        = "0.0.0.0";
  
      /** default number of handler IO threads in tx service. */
      public static final int DEFAULT_DATA_TX_SERVER_IO_THREADS
        = 2;
  
      /** default number of handler threads in tx service. */
      public static final int DEFAULT_DATA_TX_SERVER_THREADS
        = 20;
  
      // Configuration key names and defaults used by tx client.
  
      /** to specify the tx client socket timeout in ms. */
      public static final String CFG_DATA_TX_CLIENT_TIMEOUT
        = "data.tx.client.timeout";
  
      /** to specify the tx client socket timeout for long-running ops in ms. */
      public static final String CFG_DATA_TX_CLIENT_LONG_TIMEOUT
        = "data.tx.client.long.timeout";
  
      /** to specify the tx client provider strategy. */
      public static final String CFG_DATA_TX_CLIENT_PROVIDER
        = "data.tx.client.provider";
  
      /** to specify the number of threads for client provider "pool". */
      public static final String CFG_DATA_TX_CLIENT_COUNT
        = "data.tx.client.count";
  
      /** to specify the retry strategy for a failed thrift call. */
      public static final String CFG_DATA_TX_CLIENT_RETRY_STRATEGY
        = "data.tx.client.retry.strategy";
  
      /** to specify the number of times to retry a failed thrift call. */
      public static final String CFG_DATA_TX_CLIENT_ATTEMPTS
        = "data.tx.client.retry.attempts";
  
      /** to specify the initial sleep time for retry strategy backoff. */
      public static final String CFG_DATA_TX_CLIENT_BACKOFF_INIITIAL
        = "data.tx.client.retry.backoff.initial";
  
      /** to specify the backoff factor for retry strategy backoff. */
      public static final String CFG_DATA_TX_CLIENT_BACKOFF_FACTOR
        = "data.tx.client.retry.backoff.factor";
  
      /** to specify the sleep time limit for retry strategy backoff. */
      public static final String CFG_DATA_TX_CLIENT_BACKOFF_LIMIT
        = "data.tx.client.retry.backoff.limit";
  
      /** the default tx client socket timeout in milli seconds. */
      public static final int DEFAULT_DATA_TX_CLIENT_TIMEOUT
        = 30 * 1000;
  
      /** tx client timeout for long operations such as ClearFabric. */
      public static final int DEFAULT_DATA_TX_CLIENT_LONG_TIMEOUT
        = 300 * 1000;
  
      /** default number of pooled tx clients. */
      public static final int DEFAULT_DATA_TX_CLIENT_COUNT
        = 5;
  
      /** default tx client provider strategy. */
      public static final String DEFAULT_DATA_TX_CLIENT_PROVIDER
        = "pool";
  
      /** retry strategy for thrift clients, e.g. backoff, or n-times. */
      public static final String DEFAULT_DATA_TX_CLIENT_RETRY_STRATEGY
        = "backoff";
  
      /** default number of attempts for strategy n-times. */
      public static final int DEFAULT_DATA_TX_CLIENT_ATTEMPTS
        = 2;
  
      /** default initial sleep is 100ms. */
      public static final int DEFAULT_DATA_TX_CLIENT_BACKOFF_INIITIAL
        = 100;
  
      /** default backoff factor is 4. */
      public static final int DEFAULT_DATA_TX_CLIENT_BACKOFF_FACTOR
        = 4;
  
      /** default sleep limit is 30 sec. */
      public static final int DEFAULT_DATA_TX_CLIENT_BACKOFF_LIMIT
        = 30 * 1000;
    }

    /**
     * Configuration for the TransactionDataJanitor coprocessor.
     */
    public static final class DataJanitor {
      /**
       * Whether or not the TransactionDataJanitor coprocessor should be enabled on tables.
       * Disable for testing.
       */
      public static final String CFG_TX_JANITOR_ENABLE = "data.tx.janitor.enable";
      public static final boolean DEFAULT_TX_JANITOR_ENABLE = true;
    }
  }

  /**
   * Datasets.
   */
  public static final class Dataset {
    /**
     * DatasetManager service configuration.
     */
    public static final class Manager {
      public static final String VERSION = "v1";
      public static final String ADDRESS = "dataset.manager.bind.address";
      public static final String PORT = "dataset.manager.bind.port";
      public static final String BACKLOG_CONNECTIONS = "dataset.manager.connection.backlog";
      public static final String EXEC_THREADS = "dataset.manager.exec.threads";
      public static final String BOSS_THREADS = "dataset.manager.boss.threads";
      public static final String WORKER_THREADS = "dataset.manager.worker.threads";
      public static final String OUTPUT_DIR = "dataset.manager.output.dir";

      // Defaults
      public static final int DEFAULT_PORT = 10009;
      public static final int DEFAULT_BACKLOG = 20000;
      public static final int DEFAULT_EXEC_THREADS = 10;
      public static final int DEFAULT_BOSS_THREADS = 1;
      public static final int DEFAULT_WORKER_THREADS = 4;
    }
  }

  /**
   * Stream configurations.
   */
  public static final class Stream {
    /* Begin CConfiguration keys */
    public static final String BASE_DIR = "stream.base.dir";
    public static final String PARTITION_DURATION = "stream.partition.duration";
    public static final String INDEX_INTERVAL = "stream.index.interval";
    public static final String FILE_PREFIX = "stream.file.prefix";
    public static final String CONSUMER_TABLE_PRESPLITS = "stream.consumer.table.presplits";

    // Stream http service configurations.
    public static final String ADDRESS = "stream.bind.address";
    public static final String WORKER_THREADS = "stream.worker.threads";

    // YARN container configurations.
    public static final String CONTAINER_VIRTUAL_CORES = "stream.container.num.cores";
    public static final String CONTAINER_MEMORY_MB = "stream.container.memory.mb";
    public static final String CONTAINER_INSTANCES = "stream.container.instances";
    /* End CConfiguration keys */

    /* Begin constants used by stream */

    /** How often to check for new file when reading from stream in milliseconds. **/
    public static final long NEW_FILE_CHECK_INTERVAL = TimeUnit.SECONDS.toMillis(10);
    public static final int HBASE_WRITE_BUFFER_SIZE = 4 * 1024 * 1024;


    /**
     * Contains HTTP headers used by Stream handler.
     */
    public static final class Headers {
      public static final String CONSUMER_ID = "X-Continuuity-ConsumerId";
    }

    // Time for a stream consumer to timeout in StreamHandler for REST API dequeue.
    public static final long CONSUMER_TIMEOUT_MS = TimeUnit.SECONDS.toMillis(60);

    // The consumer state table namespace for consumers created from stream handler for REST API dequeue.
    public static final String HANDLER_CONSUMER_NS = "stream.handler";

    /* End constants used by stream */
  }

  /**
   * Gateway Configurations.
   */
  public static final class Gateway {
    public static final String ADDRESS = "gateway.bind.address";
    public static final String PORT = "gateway.bind.port";
    public static final String BACKLOG_CONNECTIONS = "gateway.connection.backlog";
    public static final String EXEC_THREADS = "gateway.exec.threads";
    public static final String BOSS_THREADS = "gateway.boss.threads";
    public static final String WORKER_THREADS = "gateway.worker.threads";
    public static final String MAX_CACHED_STREAM_EVENTS_NUM = "gateway.max.cached.stream.events.num";
    public static final String MAX_CACHED_EVENTS_PER_STREAM_NUM = "gateway.max.cached.events.per.stream.num";
    public static final String MAX_CACHED_STREAM_EVENTS_BYTES = "gateway.max.cached.stream.events.bytes";
    public static final String STREAM_EVENTS_FLUSH_INTERVAL_MS = "gateway.stream.events.flush.interval.ms";
    public static final String STREAM_EVENTS_CALLBACK_NUM_THREADS = "gateway.stream.callback.exec.num.threads";
    public static final String CONFIG_AUTHENTICATION_REQUIRED = "gateway.authenticate";
    public static final String CLUSTER_NAME = "gateway.cluster.name";
    public static final String NUM_CORES = "gateway.num.cores";
    public static final String NUM_INSTANCES = "gateway.num.instances";
    public static final String MEMORY_MB = "gateway.memory.mb";
    public static final String STREAM_FLUME_THREADS = "stream.flume.threads";
    public static final String STREAM_FLUME_PORT = "stream.flume.port";
    /**
     * Defaults.
     */
    public static final int DEFAULT_PORT = 10000;
    public static final int DEFAULT_BACKLOG = 20000;
    public static final int DEFAULT_EXEC_THREADS = 20;
    public static final int DEFAULT_BOSS_THREADS = 1;
    public static final int DEFAULT_WORKER_THREADS = 10;
    public static final int DEFAULT_MAX_CACHED_STREAM_EVENTS_NUM = 10000;
    public static final int DEFAULT_MAX_CACHED_EVENTS_PER_STREAM_NUM = 5000;
    public static final long DEFAULT_MAX_CACHED_STREAM_EVENTS_BYTES = 50 * 1024 * 1024;
    public static final long DEFAULT_STREAM_EVENTS_FLUSH_INTERVAL_MS = 150;
    public static final int DEFAULT_STREAM_EVENTS_CALLBACK_NUM_THREADS = 5;
    public static final boolean CONFIG_AUTHENTICATION_REQUIRED_DEFAULT = false;
    public static final String CLUSTER_NAME_DEFAULT = "localhost";
    public static final int DEFAULT_NUM_CORES = 2;
    public static final int DEFAULT_NUM_INSTANCES = 1;
    public static final int DEFAULT_MEMORY_MB = 2048;
    public static final int DEFAULT_STREAM_FLUME_THREADS = 10;
    public static final int DEFAULT_STREAM_FLUME_PORT = 10004;


    /**
     * Others.
     */
    public static final String GATEWAY_VERSION = "/v2";
    public static final String CONTINUUITY_PREFIX = "X-Continuuity-";
    public static final String STREAM_HANDLER_NAME = "stream.rest";
    public static final String METRICS_CONTEXT = "gateway." + Gateway.STREAM_HANDLER_NAME;
    public static final String FLUME_HANDLER_NAME = "stream.flume";
    public static final String HEADER_DESTINATION_STREAM = "X-Continuuity-Destination";
    public static final String HEADER_FROM_COLLECTOR = "X-Continuuity-FromCollector";
    public static final String CONTINUUITY_API_KEY = "X-Continuuity-ApiKey";
    public static final String CFG_PASSPORT_SERVER_URI = "passport.server.uri";

    /**
     * Query parameter to indicate start time.
     */
    public static final String QUERY_PARAM_START_TIME = "before";

    /**
     * Query parameter to indicate end time.
     */
    public static final String QUERY_PARAM_END_TIME = "after";

    /**
     * Query parameter to indicate limits on results.
     */
    public static final String QUERY_PARAM_LIMIT = "limit";

    /**
     * Default history results limit.
     */
    public static final int DEFAULT_HISTORY_RESULTS_LIMIT = 100;

  }

  /**
   * Router Configuration.
   */
  public static final class Router {
    public static final String ADDRESS = "router.bind.address";
    public static final String FORWARD = "router.forward.rule";
    public static final String BACKLOG_CONNECTIONS = "router.connection.backlog";
    public static final String SERVER_BOSS_THREADS = "router.server.boss.threads";
    public static final String SERVER_WORKER_THREADS = "router.server.worker.threads";
    public static final String CLIENT_BOSS_THREADS = "router.client.boss.threads";
    public static final String CLIENT_WORKER_THREADS = "router.client.worker.threads";

    /**
     * Defaults.
     */
    public static final String DEFAULT_FORWARD = "10000:" + Service.GATEWAY;
    public static final int DEFAULT_BACKLOG = 20000;
    public static final int DEFAULT_SERVER_BOSS_THREADS = 1;
    public static final int DEFAULT_SERVER_WORKER_THREADS = 10;
    public static final int DEFAULT_CLIENT_BOSS_THREADS = 1;
    public static final int DEFAULT_CLIENT_WORKER_THREADS = 10;
  }

  /**
   * Webapp Configuration.
   */
  public static final class Webapp {
    public static final String WEBAPP_DIR = "webapp";
  }

  /**
   * Metrics constants.
   */
  public static final class Metrics {
    public static final String DATASET_CONTEXT = "-.dataset";
    public static final String ADDRESS = "metrics.bind.address";
    public static final String CLUSTER_NAME = "metrics.cluster.name";
    public static final String CONFIG_AUTHENTICATION_REQUIRED = "metrics.authenticate";
    public static final String BACKLOG_CONNECTIONS = "metrics.connection.backlog";
    public static final String EXEC_THREADS = "metrics.exec.threads";
    public static final String BOSS_THREADS = "metrics.boss.threads";
    public static final String WORKER_THREADS = "metrics.worker.threads";
    public static final String NUM_INSTANCES = "metrics.num.instances";
    public static final String NUM_CORES = "metrics.num.cores";
    public static final String MEMORY_MB = "metrics.memory.mb";
  }

  /**
   * Configurations for metrics processor.
   */
  public static final class MetricsProcessor {
    public static final String NUM_INSTANCES = "metrics.processor.num.instances";
    public static final String NUM_CORES = "metrics.processor.num.cores";
    public static final String MEMORY_MB = "metrics.processor.memory.mb";
  }

  /**
   * Configurations for log saver.
   */
  public static final class LogSaver {
    public static final String NUM_INSTANCES = "log.saver.num.instances";
    public static final String MEMORY_MB = "log.saver.run.memory.megs";
  }

  /**
   * Security configuration.
   */
  public static final class Security {
    /** Algorithm used to generate the digest for access tokens. */
    public static final String TOKEN_DIGEST_ALGO = "security.token.digest.algorithm";
    /** Key length for secret key used by token digest algorithm. */
    public static final String TOKEN_DIGEST_KEY_LENGTH = "security.token.digest.keylength";
    /** Time duration in milliseconds after which an active secret key should be retired. */
    public static final String TOKEN_DIGEST_KEY_EXPIRATION = "security.token.digest.key.expiration.ms";
    /** Parent znode used for secret key distribution in ZooKeeper. */
    public static final String DIST_KEY_PARENT_ZNODE = "security.token.distributed.parent.znode";

    /** Configuration for External Authentication Server. */
    public static final String AUTH_SERVER_PORT = "security.server.port";
    /** Maximum number of handler threads for the Authentication Server embedded Jetty instance. */
    public static final String MAX_THREADS = "security.server.maxthreads";
    /** Access token expiration time in milliseconds. */
    public static final String TOKEN_EXPIRATION = "security.server.token.expiration.ms";
    public static final String[] BASIC_USER_ROLES = new String[] {"user", "admin", "moderator"};

    public static final String CFG_FILE_BASED_KEYFILE_PATH = "security.data.keyfile.path";
    /** Configuration for enabling the security. */
    public static final String CFG_SECURITY_ENABLED = "security.enabled";
    /** Configuration for security realm. */
    public static final String CFG_REALM = "security.realm";
  }

  /**
   * Hive configuration.
   */
  public static final class Hive {
    /**
     * Hive server configuration.
     */
    public static final String SERVER_ADDRESS = "hive.server.bind.address";

    /**
<<<<<<< HEAD
     * Transaction ID used for the lifecycle of a query.
     */
    public static final String TX_QUERY = "hive.query.tx.id";

    /**
=======
>>>>>>> 2f9033e4
     * Twill Runnable configuration.
     */
    public static final class Container {
      public static final String NUM_CORES = "hive.server.num.cores";
      public static final String MEMORY_MB = "hive.server.memory.mb";
    }
  }

  public static final String CFG_LOCAL_DATA_DIR = "local.data.dir";
  public static final String CFG_YARN_USER = "yarn.user";
  public static final String CFG_HDFS_USER = "hdfs.user";
  public static final String CFG_HDFS_NAMESPACE = "hdfs.namespace";
  public static final String CFG_HDFS_LIB_DIR = "hdfs.lib.dir";

  public static final String CFG_TWILL_ZK_NAMESPACE = "weave.zookeeper.namespace";
  public static final String CFG_TWILL_RESERVED_MEMORY_MB = "weave.java.reserved.memory.mb";
  public static final String CFG_TWILL_NO_CONTAINER_TIMEOUT = "weave.no.container.timeout";
  public static final String CFG_TWILL_JVM_GC_OPTS = "weave.jvm.gc.opts";

  /**
   * Data Fabric.
   */
  public static enum InMemoryPersistenceType {
    MEMORY,
    LEVELDB,
    HSQLDB
  }
  /** defines which persistence engine to use when running all in one JVM. **/
  public static final String CFG_DATA_INMEMORY_PERSISTENCE = "data.local.inmemory.persistence.type";
  public static final String CFG_DATA_LEVELDB_DIR = "data.local.storage";
  public static final String CFG_DATA_LEVELDB_BLOCKSIZE = "data.local.storage.blocksize";
  public static final String CFG_DATA_LEVELDB_CACHESIZE = "data.local.storage.cachesize";
  public static final String CFG_DATA_LEVELDB_FSYNC = "data.local.storage.fsync";

  /** Minimum count of table write ops executed by tx to try to apply batching logic to. */
  public static final String CFG_DATA_TABLE_WRITE_OPS_BATCH_MIN_SIZE = "data.table.ops.batch.min";
  /** Max puts to perform in one rpc. */
  public static final String CFG_DATA_HBASE_PUTS_BATCH_MAX_SIZE = "data.dist.hbase.put.batch_size.max";
  /** Max threads to use to write into single HBase table. */
  public static final String CFG_QUEUE_STATE_PROXY_MAX_CACHE_SIZE_BYTES = "queue.state.proxy.max.cache.size.bytes";
  public static final String CFG_DATA_HBASE_TABLE_WRITE_THREADS_MAX_COUNT =
    "data.dist.hbase.table.write_threads_count.max";


  /**
   * Defaults for Data Fabric.
   */
  public static final String DEFAULT_DATA_INMEMORY_PERSISTENCE = InMemoryPersistenceType.MEMORY.name();
  public static final String DEFAULT_DATA_LEVELDB_DIR = "data";
  public static final int DEFAULT_DATA_LEVELDB_BLOCKSIZE = 1024;
  public static final long DEFAULT_DATA_LEVELDB_CACHESIZE = 1024 * 1024 * 100;
  public static final boolean DEFAULT_DATA_LEVELDB_FSYNC = true;

  /**
   * Configuration for Metadata service.
   */
  public static final String CFG_METADATA_SERVER_ADDRESS = "metadata.bind.address";
  public static final String CFG_METADATA_SERVER_PORT = "metadata.bind.port";
  public static final String CFG_METADATA_SERVER_THREADS = "metadata.server.threads";

  public static final String CFG_RUN_HISTORY_KEEP_DAYS = "metadata.program.run.history.keepdays";
  public static final int DEFAULT_RUN_HISTORY_KEEP_DAYS = 30;

  /**
   * Defaults for metadata service.
   */
  public static final int DEFAULT_METADATA_SERVER_PORT = 45004;
  public static final int DEFAULT_METADATA_SERVER_THREADS = 2;

  /**
   * Config for Log Collection.
   */
  public static final String CFG_LOG_COLLECTION_ROOT = "log.collection.root";
  public static final String DEFAULT_LOG_COLLECTION_ROOT = "data/logs";
  public static final String CFG_LOG_COLLECTION_PORT = "log.collection.bind.port";
  public static final int DEFAULT_LOG_COLLECTION_PORT = 12157;
  public static final String CFG_LOG_COLLECTION_THREADS = "log.collection.threads";
  public static final int DEFAULT_LOG_COLLECTION_THREADS = 10;
  public static final String CFG_LOG_COLLECTION_SERVER_ADDRESS = "log.collection.bind.address";
  public static final String DEFAULT_LOG_COLLECTION_SERVER_ADDRESS = "localhost";

  /**
   * Constants related to Passport.
   */
  public static final String CFG_APPFABRIC_ENVIRONMENT = "appfabric.environment";
  public static final String DEFAULT_APPFABRIC_ENVIRONMENT = "devsuite";


  /**
   * Corresponds to account id used when running in local mode.
   * NOTE: value should be in sync with the one used by UI.
   */
  public static final String DEVELOPER_ACCOUNT_ID = "developer";
}<|MERGE_RESOLUTION|>--- conflicted
+++ resolved
@@ -535,14 +535,11 @@
     public static final String SERVER_ADDRESS = "hive.server.bind.address";
 
     /**
-<<<<<<< HEAD
      * Transaction ID used for the lifecycle of a query.
      */
     public static final String TX_QUERY = "hive.query.tx.id";
 
     /**
-=======
->>>>>>> 2f9033e4
      * Twill Runnable configuration.
      */
     public static final class Container {
