--- conflicted
+++ resolved
@@ -46,11 +46,8 @@
 import co.cask.cdap.data.stream.StreamAdminModules;
 import co.cask.cdap.data.stream.StreamFileWriterFactory;
 import co.cask.cdap.data.stream.service.LocalStreamFileJanitorService;
-<<<<<<< HEAD
 import co.cask.cdap.data.stream.service.NoOpStreamWriterSizeManager;
-=======
 import co.cask.cdap.data.stream.service.StreamCoordinator;
->>>>>>> 41fa5a52
 import co.cask.cdap.data.stream.service.StreamFileJanitorService;
 import co.cask.cdap.data.stream.service.StreamHandler;
 import co.cask.cdap.data.stream.service.StreamServiceModule;
@@ -256,13 +253,10 @@
           super.configure();
           bind(StreamHandler.class).in(Scopes.SINGLETON);
           bind(StreamFileJanitorService.class).to(LocalStreamFileJanitorService.class).in(Scopes.SINGLETON);
-<<<<<<< HEAD
           bind(StreamWriterSizeCollector.class).to(NoOpStreamWriterSizeManager.class).in(Scopes.SINGLETON);
           bind(StreamWriterSizeManager.class).to(NoOpStreamWriterSizeManager.class).in(Scopes.SINGLETON);
+          bind(StreamCoordinator.class).to(InMemoryStreamCoordinatorClient.class).in(Scopes.SINGLETON);
           expose(StreamWriterSizeManager.class);
-=======
-          bind(StreamCoordinator.class).to(InMemoryStreamCoordinatorClient.class).in(Scopes.SINGLETON);
->>>>>>> 41fa5a52
           expose(StreamHandler.class);
         }
       },
