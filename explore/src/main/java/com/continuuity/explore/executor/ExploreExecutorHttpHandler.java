/*
 * Copyright 2012-2014 Continuuity, Inc.
 *
 * Licensed under the Apache License, Version 2.0 (the "License"); you may not
 * use this file except in compliance with the License. You may obtain a copy of
 * the License at
 *
 * http://www.apache.org/licenses/LICENSE-2.0
 *
 * Unless required by applicable law or agreed to in writing, software
 * distributed under the License is distributed on an "AS IS" BASIS, WITHOUT
 * WARRANTIES OR CONDITIONS OF ANY KIND, either express or implied. See the
 * License for the specific language governing permissions and limitations under
 * the License.
 */

package com.continuuity.explore.executor;

import com.continuuity.api.data.batch.RecordScannable;
import com.continuuity.api.dataset.Dataset;
import com.continuuity.common.conf.Constants;
import com.continuuity.data2.dataset2.DatasetFramework;
import com.continuuity.explore.client.DatasetExploreFacade;
import com.continuuity.explore.service.ExploreService;
<<<<<<< HEAD
import com.continuuity.explore.service.Handle;
import com.continuuity.explore.service.ResultWithSchema;
=======
>>>>>>> fcb97efe
import com.continuuity.http.AbstractHttpHandler;
import com.continuuity.http.HttpResponder;
import com.continuuity.internal.io.UnsupportedTypeException;
import com.continuuity.proto.QueryHandle;
import com.google.gson.JsonObject;
import com.google.inject.Inject;
import org.jboss.netty.handler.codec.http.HttpRequest;
import org.jboss.netty.handler.codec.http.HttpResponseStatus;
import org.slf4j.Logger;
import org.slf4j.LoggerFactory;

import javax.ws.rs.GET;
import javax.ws.rs.POST;
import javax.ws.rs.Path;
import javax.ws.rs.PathParam;

/**
 * Handler that implements internal explore APIs.
 */
@Path(Constants.Gateway.GATEWAY_VERSION)
public class ExploreExecutorHttpHandler extends AbstractHttpHandler {
  private static final Logger LOG = LoggerFactory.getLogger(QueryExecutorHttpHandler.class);

  private final ExploreService exploreService;
  private final DatasetFramework datasetFramework;

  @Inject
  public ExploreExecutorHttpHandler(ExploreService exploreService, DatasetFramework datasetFramework) {
    this.exploreService = exploreService;
    this.datasetFramework = datasetFramework;
  }

  /**
   * Enable ad-hoc exploration of a dataset instance.
   */
  @POST
  // TODO rename to datasets instead of instances. Also, path should be v2/data/explore/datasets/<name>/enable
  @Path("/explore/instances/{instance}/enable")
  public void enableExplore(@SuppressWarnings("UnusedParameters") HttpRequest request, HttpResponder responder,
                            @PathParam("instance") final String instance) {
    try {
      Dataset dataset;
      try {
        dataset = datasetFramework.getDataset(instance, null);
      } catch (Exception e) {
        String className = isClassNotFoundException(e);
        if (className == null) {
          throw e;
        }
        LOG.info("Cannot load dataset {} because class {} cannot be found. This is probably because class {} is a " +
                   "type parameter of dataset {} that is not present in the dataset's jar file. See the developer " +
                   "guide for more information.", instance, className, className, instance);
        JsonObject json = new JsonObject();
        json.addProperty("handle", QueryHandle.NO_OP.getHandle());
        responder.sendJson(HttpResponseStatus.OK, json);
        return;
      }
      if (dataset == null) {
        responder.sendError(HttpResponseStatus.NOT_FOUND, "Cannot load dataset " + instance);
        return;
      }

      if (!(dataset instanceof RecordScannable)) {
        // It is not an error to get non-RecordScannable datasets, since the type of dataset may not be known where this
        // call originates from.
        LOG.debug("Dataset {} does not implement {}", instance, RecordScannable.class.getName());
        JsonObject json = new JsonObject();
        json.addProperty("handle", QueryHandle.NO_OP.getHandle());
        responder.sendJson(HttpResponseStatus.OK, json);
        return;
      }

      LOG.debug("Enabling explore for dataset instance {}", instance);
      RecordScannable<?> scannable = (RecordScannable) dataset;
      String createStatement;
      try {
        createStatement = DatasetExploreFacade.generateCreateStatement(instance, scannable);
      } catch (UnsupportedTypeException e) {
        LOG.error("Exception while generating create statement for dataset {}", instance, e);
        responder.sendError(HttpResponseStatus.BAD_REQUEST, e.getMessage());
        return;
      }

      LOG.debug("Running create statement for dataset {} with row scannable {} - {}",
                instance,
                dataset.getClass().getName(),
                createStatement);

      QueryHandle handle = exploreService.execute(createStatement);
      JsonObject json = new JsonObject();
      json.addProperty("handle", handle.getHandle());
      responder.sendJson(HttpResponseStatus.OK, json);
    } catch (Throwable e) {
      LOG.error("Got exception:", e);
      responder.sendError(HttpResponseStatus.INTERNAL_SERVER_ERROR, e.getMessage());
    }
  }

  private String isClassNotFoundException(Throwable e) {
    if (e instanceof ClassNotFoundException) {
      return e.getMessage();
    }
    if (e.getCause() != null) {
      return isClassNotFoundException(e.getCause());
    }
    return null;
  }

  /**
   * Disable ad-hoc exploration of a dataset instance.
   */
  @POST
  // TODO rename to datasets instead of instances. Also, path should be v2/data/explore/datasets/<name>/disable
  @Path("/explore/instances/{instance}/disable")
  public void disableExplore(@SuppressWarnings("UnusedParameters") HttpRequest request, HttpResponder responder,
                             @PathParam("instance") final String instance) {
    try {
      LOG.debug("Disabling explore for dataset instance {}", instance);

      Dataset dataset = datasetFramework.getDataset(instance, null);
      if (dataset == null) {
        responder.sendError(HttpResponseStatus.NOT_FOUND, "Cannot load dataset " + instance);
        return;
      }

      if (!(dataset instanceof RecordScannable)) {
        // It is not an error to get non-RecordScannable datasets, since the type of dataset may not be known where this
        // call originates from.
        LOG.debug("Dataset {} does not implement {}", instance, RecordScannable.class.getName());
        JsonObject json = new JsonObject();
        json.addProperty("handle", QueryHandle.NO_OP.getHandle());
        responder.sendJson(HttpResponseStatus.OK, json);
        return;
      }

      String deleteStatement = DatasetExploreFacade.generateDeleteStatement(instance);
      LOG.debug("Running delete statement for dataset {} - {}",
                instance,
                deleteStatement);

      QueryHandle handle = exploreService.execute(deleteStatement);
      JsonObject json = new JsonObject();
      json.addProperty("handle", handle.getHandle());
      responder.sendJson(HttpResponseStatus.OK, json);
    } catch (Throwable e) {
      LOG.error("Got exception:", e);
      responder.sendError(HttpResponseStatus.INTERNAL_SERVER_ERROR, e.getMessage());
    }
  }

  /**
    * Get the schema of a dataset.
    */
  @GET
  @Path("/data/explore/datasets/{dataset}/schema")
  public void getDatasetSchema(@SuppressWarnings("UnusedParameters") HttpRequest request, HttpResponder responder,
                               @PathParam("dataset") final String datasetName) {
    try {
      LOG.debug("Disabling explore for dataset {}", datasetName);

      Dataset dataset = datasetFramework.getDataset("continuuity.user." + datasetName, null);
      if (dataset == null) {
        responder.sendError(HttpResponseStatus.NOT_FOUND, "Cannot find dataset " + datasetName);
        return;
      }

      if (!(dataset instanceof RecordScannable)) {
        LOG.debug("Dataset {} does not implement {}", datasetName, RecordScannable.class.getName());
        responder.sendError(HttpResponseStatus.NOT_FOUND, String.format("Dataset %s does not implement %s",
                                                                        datasetName, RecordScannable.class.getName()));
        return;
      }

      // NOTE: here we add continuuity_user prefix to be consistent with other datasets endpoints where the
      // name given in the URL does not contain a prefix
      ResultWithSchema datasetSchema = exploreService.getDatasetSchema("continuuity_user_" + datasetName);
      responder.sendJson(HttpResponseStatus.OK, datasetSchema);
    } catch (Throwable e) {
      LOG.error("Got exception:", e);
      responder.sendError(HttpResponseStatus.INTERNAL_SERVER_ERROR, e.getMessage());
    }
  }
}<|MERGE_RESOLUTION|>--- conflicted
+++ resolved
@@ -22,15 +22,12 @@
 import com.continuuity.data2.dataset2.DatasetFramework;
 import com.continuuity.explore.client.DatasetExploreFacade;
 import com.continuuity.explore.service.ExploreService;
-<<<<<<< HEAD
-import com.continuuity.explore.service.Handle;
 import com.continuuity.explore.service.ResultWithSchema;
-=======
->>>>>>> fcb97efe
 import com.continuuity.http.AbstractHttpHandler;
 import com.continuuity.http.HttpResponder;
 import com.continuuity.internal.io.UnsupportedTypeException;
 import com.continuuity.proto.QueryHandle;
+
 import com.google.gson.JsonObject;
 import com.google.inject.Inject;
 import org.jboss.netty.handler.codec.http.HttpRequest;
@@ -195,8 +192,7 @@
 
       if (!(dataset instanceof RecordScannable)) {
         LOG.debug("Dataset {} does not implement {}", datasetName, RecordScannable.class.getName());
-        responder.sendError(HttpResponseStatus.NOT_FOUND, String.format("Dataset %s does not implement %s",
-                                                                        datasetName, RecordScannable.class.getName()));
+        responder.sendError(HttpResponseStatus.NOT_FOUND, String.format("Dataset %s does not implement %s", datasetName, RecordScannable.class.getName()));
         return;
       }
 
