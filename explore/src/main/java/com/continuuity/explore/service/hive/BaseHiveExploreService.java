--- conflicted
+++ resolved
@@ -87,21 +87,18 @@
         .build();
 
     this.cliService = new CLIService();
-<<<<<<< HEAD
+
     this.scheduledExecutorService =
       Executors.newSingleThreadScheduledExecutor(Threads.createDaemonThreadFactory("explore-handle-timeout"));
 
-    ContextManager.initialize(txClient, datasetFramework);
+    this.txClient = txClient;
+    ContextManager.saveContext(datasetFramework);
 
     cleanupJobSchedule = cConf.getLong(Constants.Explore.CLEANUP_JOB_SCHEDULE_SECS);
 
     LOG.info("Active handle timeout = {} secs", cConf.getLong(Constants.Explore.ACTIVE_OPERATION_TIMEOUT_SECS));
     LOG.info("Inactive handle timeout = {} secs", cConf.getLong(Constants.Explore.INACTIVE_OPERATION_TIMEOUT_SECS));
     LOG.info("Cleanup job schedule = {} secs", cleanupJobSchedule);
-=======
-    this.txClient = txClient;
-    ContextManager.saveContext(datasetFramework);
->>>>>>> 546732dc
   }
 
   protected HiveConf getHiveConf() {
